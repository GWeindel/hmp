"""Module containing functions to visualize the results of the HMP model."""

from itertools import cycle

import matplotlib as mpl
import matplotlib.pyplot as plt
import numpy as np
import scipy.signal as ssignal
import xarray as xr
from scipy import stats

from hmp.utils import event_times, event_topo

default_colors = ["cornflowerblue", "indianred", "orange", "darkblue", "darkgreen", "gold"]


def plot_topo_timecourse(
    epoch_data,
    estimates,
    channel_position,
    ydim=None,
    figsize=None,
    dpi=100,
    magnify=1,
    times_to_display=None,
    cmap="Spectral_r",
    ylabels=[],
    xlabel=None,
    max_time=None,
    vmin=None,
    vmax=None,
    title=False,
    ax=None,
    sensors=False,
    contours=6,
    event_lines="tab:orange",
    colorbar=True,
    topo_size_scaling=False,
    as_time=False,
    linecolors="black",
    center_measure="mean",
    estimate_method=None,
):
    """
    Plot the event topographies at the average time of the onset of the next stage.

    Parameters
    ----------
    epoch_data : xr.DataArray
        The original EEG data in HMP format
    estimates : hmp object
        the result from a fitted hmp
    channel_position : ndarray
        Either a 2D array with dimension channel and [x,y] storing channel
        location in meters or an info object from the mne package containing
        digit points for channel location
    ydim: str
        name for the extra dimensions (e.g. iteration)
    figsize : list | tuple | ndarray
        Length and heigth of the matplotlib plot
    dpi : float
        DPI of the  matplotlib plot
    magnify : float
        How much should the events be enlarged, useful to zoom on topographies,
        providing any other value than 1 will however change the displayed size
        of the event
    times_to_display : ndarray
        Times to display (e.g. Reaction time or any other relevant time)
        in the time unit of the fitted data
    cmap : str
        Colormap of matplotlib
    xlabel : str
        label of x-axis, default = None, which give "Time (samples)"
        or "Time (ms)" in case as_time = True
    ylabels : dict
        dictonary with {label_name : label_values}. E.g. {'Condition': ['Speed','Accuracy']}
    max_time : float
        limit of the x (time) axe
    vmin : float
        Colormap limits to use (see https://mne.tools/dev/generated/mne.viz.plot_topomap.html).
        If not explicitly set, uses min across all topos while keeping colormap symmetric.
    vmax : float
        Colormap limits to use (see https://mne.tools/dev/generated/mne.viz.plot_topomap.html).
        If not explicitly set, uses max across all topos while keeping colormap symmetric.
    title : str
        title of the plot
    ax : matplotlib.pyplot.ax
        Matplotlib object on which to draw the plot, can be useful if you want
        to control specific aspects of the plots outside of this function
    sensors : bool
        Whether to plot the sensors on the topographies
    skip_channel_contribution: bool
        if True assumes that the provided channel argument is already topographies for each channel
    contours : int / array_like
        The number of contour lines to draw (see https://mne.tools/dev/generated/mne.viz.plot_topomap.html)
    event_lines : bool / color
        Whether to plot lines and shading to indicate the moment of the event.
        If True uses tab:orange, if set as color, uses the color
    colorbar : bool
        Whether a colorbar is plotted.
    topo_size_scaling : bool
        Whether to scale the size of the topographies with the event size. If True,
        size of topographies depends on total plotted time interval, if False it is
        only dependent on magnify.
    as_time : bool
        if true, plot time (ms) instead of samples. Ignored if times are provided as array.
    center_measure : string
        mean (default) or median, used to calculate the time within participant
    estimate_method : string
        'max' or 'mean', either take the max probability of each event on each trial,
        or the weighted average.

    Returns
    -------
    ax : matplotlib.pyplot.ax
        if ax was specified otherwise returns the plot
    """
    from mne import Info
    from mne.viz import plot_brain_colorbar, plot_topomap

    sfreq = estimates.sfreq
    level_plot = False
    estimates = estimates.copy()
    epoch_data = epoch_data.copy()
    # Stacking is necessary to retain the common indices, otherwise absent trials are just Nan'd out
    if "trial_x_participant" not in epoch_data.dims:
        epoch_data = epoch_data.rename({"epochs": "trials"}).stack(
            trial_x_participant=["participant", "trials"]
        )
    common_trials = np.intersect1d(
        estimates["trial_x_participant"].values, epoch_data["trial_x_participant"].values
    )
    estimates = estimates.sel(trial_x_participant=common_trials)
    epoch_data = (
        epoch_data.sel(trial_x_participant=common_trials).unstack().rename({"trials": "epochs"})
    )

    # if multilevel estimates, prep levels
    if isinstance(estimates, xr.Dataset) and "levels" in estimates:
        level_plot = True
        n_level = estimates.parameters.shape[0]

        # make times_to_display in list with lines per level
        default = (
            event_times(
                estimates,
                mean=True,
                add_rt=True,
                extra_dim="levels",
                center_measure=center_measure,
                estimate_method=estimate_method,
            )
            .values[:, -1]
            .tolist()
        )  # compute corresponding times
        default.reverse()
        if times_to_display is None:
            times_to_display = default
        elif isinstance(times_to_display, list):
            if not isinstance(
                times_to_display[0], list
            ):  # assume it's a list that needs to be copied
                times_to_display = times_to_display * n_level
            elif len(times_to_display) != n_level:
                print(
                    "times_to_display should either be a list of length n_level or \
                    an ndarray which will be repeated across levels"
                )
                times_to_display = default
        elif isinstance(times_to_display, np.ndarray):  # only one set of times
            if len(times_to_display.shape) == 1:
                times_to_display = [times_to_display] * n_level

        # set ylabels to level
        if ylabels == []:
            ylabels = estimates.clabels

    return_ax = True

    # if not times specified, plot average RT
    if times_to_display is None:
        times_to_display = np.mean(estimates.rts)

    if xlabel is None:
        if as_time:
            xlabel = "Time (ms)"
        else:
            xlabel = "Time (in samples)"

    # set color of event_lines
    if event_lines:
        event_color = "tab:orange"
    else:
        event_color = event_lines

    # if estimates is an fitted HMP instance, calculate topos and times
    assert "event" in estimates
    if ydim is None:
        if (
            "n_events" in estimates.dims and estimates.n_events.count() > 1
        ):  # and there are multiple different fits (eg backward estimation)
            ydim = "n_events"  # set ydim to 'n_events'
        elif "levels" in estimates:
            ydim = "levels"
    channel_data = event_topo(
        epoch_data, estimates, ydim, estimate_method=estimate_method
    ).data  # compute topographies
    times = event_times(
        estimates,
        mean=True,
        extra_dim=ydim,
        as_time=as_time,
        center_measure=center_measure,
        estimate_method=estimate_method,
    ).data  # compute corresponding times

<<<<<<< HEAD
    if len(np.shape(epoch_data)) == 2:
        epoch_data = epoch_data[np.newaxis]
=======
    times = times
    if len(np.shape(channel_data)) == 2:
        channel_data = channel_data[np.newaxis]
>>>>>>> a53e4fb6

    if level_plot:  # reverse order, to make correspond to level maps
        channel_data = np.flipud(channel_data)
        times = np.flipud(times)

    n_iter = np.shape(channel_data)[0]

    if n_iter == 1:
        times = [times]
    times = np.array(times)

    if as_time:
        time_step = 1000 / sfreq  # time_step still needed below
    else:
        time_step = 1
    event_size = estimates.event_width_samples * time_step

    # based the size of the topographies on event_size and magnify or only on magnify
    if topo_size_scaling:  # does topo width scale with time interval of plot?
        topo_size = event_size * magnify
    else:
        timescale = (
            max_time if max_time else (np.max(times_to_display) * time_step * 1.05)
        ) + time_step
        topo_size = 0.08 * timescale * magnify  # 8% of time scale

    # fix vmin/vmax across topos, while keeping symmetric
<<<<<<< HEAD
    if vmax is None:  # vmax = absolute max, unless no positive values
        vmax = np.nanmax(np.abs(epoch_data[:]))
        vmin = -vmax if np.nanmin(epoch_data[:]) < 0 else 0
        if np.nanmax(epoch_data[:]) < 0:
=======
    if vmax == None:  # vmax = absolute max, unless no positive values
        vmax = np.nanmax(np.abs(channel_data[:]))
        vmin = -vmax if np.nanmin(channel_data[:]) < 0 else 0
        if np.nanmax(channel_data[:]) < 0:
>>>>>>> a53e4fb6
            vmax = 0

    # make axis
    if ax is None:
        if figsize is None:
            if n_iter == 1:
                figsize = (12, 0.7 * np.max([magnify, 1.8]))  # make sure they don't get too flat
            else:
                figsize = (12, n_iter * 0.7)  # make sure they don't get too flat

        _, ax = plt.subplots(1, 1, figsize=figsize, dpi=dpi)
        return_ax = False

    axes = []

    # plot row by row
    rowheight = 1 / n_iter
    for iteration in np.arange(n_iter):
        times_iteration = times[iteration]
        missing_evts = np.where(np.isnan(times_iteration))[0]
        times_iteration = np.delete(times_iteration, missing_evts)
        channel_data_ = channel_data[iteration, :, :]
        channel_data_ = np.delete(channel_data_, missing_evts, axis=0)
        n_event = len(times_iteration)
        ylow = iteration * rowheight

        # plot topography per event
        for event in np.arange(n_event):
            # topography
            axes.append(
                ax.inset_axes(
                    [
                        times_iteration[event] - topo_size / 2,
                        ylow + 0.1 * rowheight,
                        topo_size,
                        rowheight * 0.8,
                    ],
                    transform=ax.get_xaxis_transform(),
                )
            )
            plot_topomap(
                channel_data_[event, :],
                channel_position,
                axes=axes[-1],
                show=False,
                cmap=cmap,
                vlim=(vmin, vmax),
                sensors=sensors,
                contours=contours,
            )

            # lines/fill of detected event
            if event_lines:
                # bottom of row + 5% if n_iter > 1
                ylow2 = (
                    iteration * rowheight
                    if n_iter == 1
                    else iteration * rowheight + 0.05 * rowheight
                )
                # top of row - 5% if n_iter > 1
                yhigh = (
                    (iteration + 1) * rowheight
                    if n_iter == 1
                    else (iteration + 1) * rowheight - 0.05 * rowheight
                )

                ax.vlines(
                    times_iteration[event] - event_size / 2,
                    ylow2,
                    yhigh,
                    linestyles="dotted",
                    color=event_color,
                    alpha=0.5,
                    transform=ax.get_xaxis_transform(),
                )
                ax.vlines(
                    times_iteration[event] + event_size / 2,
                    ylow2,
                    yhigh,
                    linestyles="dotted",
                    color=event_color,
                    alpha=0.5,
                    transform=ax.get_xaxis_transform(),
                )
                ax.fill_between(
                    np.array(
                        [
                            times_iteration[event] - event_size / 2,
                            times_iteration[event] + event_size / 2,
                        ]
                    ),
                    ylow2,
                    yhigh,
                    alpha=0.15,
                    color=event_color,
                    transform=ax.get_xaxis_transform(),
                    edgecolor=None,
                )

        # add lines per level
        if level_plot and times_to_display is not None:
            # bottom of row + 5% if n_iter > 1
            ylow = (
                iteration * rowheight if n_iter == 1 else iteration * rowheight + 0.05 * rowheight
            )
            # top of row - 5% if n_iter > 1
            yhigh = (
                (iteration + 1) * rowheight
                if n_iter == 1
                else (iteration + 1) * rowheight - 0.05 * rowheight
            )
            ax.vlines(
                times_to_display[iteration] * time_step,
                ylow,
                yhigh,
                linestyles="--",
                transform=ax.get_xaxis_transform(),
            )

    # legend
    if colorbar:
        cheight = 1 if n_iter == 1 else 2 / n_iter
        # axins = ax.inset_axes(width="0.5%", height=cheight, loc="lower left", \
        #         bbox_to_anchor=(1.025, 0, 2, 1), bbox_transform=ax.transAxes, borderpad=0)
        axins = ax.inset_axes([1.025, 0, 0.03, cheight])
        if isinstance(channel_position, Info):
            lab = (
                "Voltage (V)"
                if channel_position["chs"][0]["unit"] == 107
                else channel_position["chs"][0]["unit"]._name
            )
        else:
            lab = "Voltage (V)"
        plot_brain_colorbar(
            axins,
            dict(kind="value", lims=[vmin, 0, vmax]),
            colormap=cmap,
            label=lab,
            bgcolor=".5",
            transparent=None,
        )

    # plot ylabels
    if isinstance(ylabels, dict):
        tick_labels = [str(x) for x in list(ylabels.values())[0]]
        if level_plot:
            tick_labels.reverse()
        ax.set_yticks(np.arange(len(list(ylabels.values())[0])) + 0.5, tick_labels)
        ax.set_ylabel(str(list(ylabels.keys())[0]))
    else:
        ax.set_yticks([])
        ax.spines["left"].set_visible(False)

    # add vlines across all rows
    if not level_plot:
        __display_times(ax, times_to_display, 0, time_step, max_time, times, linecolors, n_iter)
    else:
        ax.set_xlim(-1 * time_step, np.max(times_to_display) * time_step * 1.05)
    if not return_ax:
        ax.spines["top"].set_visible(False)
        ax.spines["right"].set_visible(False)
        ax.set_ylim(0, n_iter)  # -1
        ax.set_xlabel(xlabel)
        if title:
            ax.set_title(title)
    if plt.get_backend()[0:2] == "Qt" or plt.get_backend() == "nbAgg":  # fixes issue with yscaling
        plt.gcf().subplots_adjust(top=0.85, bottom=0.2)  # tight layout didn't work anymore
    if return_ax:
        ax.set_ylim(0, n_iter)  # -1
        return ax


def save_model_topos(
    epoch_data,
    estimates,
    channel_position,
    fname="topo",
    figsize=None,
    dpi=300,
    cmap="Spectral_r",
    vmin=None,
    vmax=None,
    sensors=False,
    contours=6,
    colorbar=True,
):
    """
    Save the event topographies to files, one per topography.

    Typically used for saving high quality topos.

    Parameters
    ----------
    epoch_data : xr.Dataarray
       the original EEG data in HMP format
    estimates : hmp object
        a fitted hmp (either from fit_n, or backward_estimation)
    channel_position : ndarray
        Either a 2D array with dimension channel and [x,y] storing channel location in meters or
        an info object from the mne package containning digit. points for channel location
    fname : str
        file name, other model specifications will be appended. Should not include extension.
    figsize : list | tuple | ndarray
        Length and heigth of the matplotlib plot
    dpi : float
        DPI of the  matplotlib plot
    cmap : str
        Colormap of matplotlib
    vmin : float
        Colormap limits to use (see https://mne.tools/dev/generated/mne.viz.plot_topomap.html).
        If not explicitly set, uses min across all topos while keeping colormap symmetric.
    vmax : float
        Colormap limits to use (see https://mne.tools/dev/generated/mne.viz.plot_topomap.html).
        If not explicitly set, uses max across all topos while keeping colormap symmetric.
    sensors : bool
        Whether to plot the sensors on the topographies
    contours : int / array_like
        The number of contour lines to draw (see https://mne.tools/dev/generated/mne.viz.plot_topomap.html)
    colorbar : bool
        Whether a colorbar is saved in a separate file (fname_colorbar)

    """
    from mne import Info
    from mne.viz import plot_brain_colorbar, plot_topomap

    plot_type = "default"
    ydim = None

    # if multilevel estimates, prep levels
    if isinstance(estimates, xr.Dataset) and "levels" in estimates:
        plot_type = "levels"
        n_level = estimates.parameters.shape[0]
        level_names = estimates.clabels
        ydim = "levels"
    elif "n_events" in estimates.dims and estimates.n_events.count() > 1:
        plot_type = "backward"
        ydim = "n_events"

    # calculate topos
    epoch_data = event_topo(epoch_data, estimates, ydim).data  # compute topographies

    # fix vmin/vmax across topos, while keeping symmetric
    if vmax is None:  # vmax = absolute max, unless no positive values
        vmax = np.nanmax(np.abs(epoch_data[:]))
        vmin = -vmax if np.nanmin(epoch_data[:]) < 0 else 0
        if np.nanmax(epoch_data[:]) < 0:
            vmax = 0

    # make axis
    if figsize is None:
        figsize = (2, 2)

    # make sure it doesn't display plots
    mplint = mpl.is_interactive()
    if mplint:
        plt.ioff()

    # plot model by model
    if plot_type == "default":
        # remove potential nans
        nans = np.where(np.isnan(np.mean(epoch_data, axis=1)))[0]
        epoch_data = np.delete(epoch_data, nans, axis=0)
        n_event = epoch_data.shape[0]

        for event in range(n_event):
            plot_name = fname + "_ev" + str(event + 1) + ".png"
            fig, ax = plt.subplots(figsize=figsize)
            plot_topomap(
                epoch_data[event, :],
                channel_position,
                show=False,
                cmap=cmap,
                vlim=(vmin, vmax),
                sensors=sensors,
                contours=contours,
                axes=ax,
            )
            fig.savefig(plot_name, dpi=dpi, transparent=True)

    elif plot_type == "levels":  # reverse order, to make correspond to level maps
        epoch_data = np.flipud(epoch_data)
        level_labels = [str(x[0]) for x in list(level_names.values())[0]]

        # plot by level
        for level in range(n_level):
            level_name = level_labels[level]
            level_epoch_data = epoch_data[level]

            # remove potential nans
            nans = np.where(np.isnan(np.mean(level_epoch_data, axis=1)))[0]
            level_epoch_data = np.delete(level_epoch_data, nans, axis=0)
            n_event = level_epoch_data.shape[0]

            for event in range(n_event):
                plot_name = fname + "_level" + level_name + "_ev" + str(event + 1) + ".png"
                fig, ax = plt.subplots(figsize=figsize)
                plot_topomap(
                    level_epoch_data[event, :],
                    channel_position,
                    show=False,
                    cmap=cmap,
                    vlim=(vmin, vmax),
                    sensors=sensors,
                    contours=contours,
                    axes=ax,
                )
                fig.savefig(plot_name, dpi=dpi, transparent=True)

    elif plot_type == "backward":
        # plot by number of events
        for n_eve in range(epoch_data.shape[0]):
            back_epoch_data = epoch_data[n_eve]

            # remove potential nans
            nans = np.where(np.isnan(np.mean(back_epoch_data, axis=1)))[0]
            back_epoch_data = np.delete(back_epoch_data, nans, axis=0)
            n_event = back_epoch_data.shape[0]

            for event in range(n_event):
                plot_name = fname + "_backward" + str(n_event) + "_ev" + str(event + 1) + ".png"
                fig, ax = plt.subplots(figsize=figsize)
                plot_topomap(
                    back_epoch_data[event, :],
                    channel_position,
                    show=False,
                    cmap=cmap,
                    vlim=(vmin, vmax),
                    sensors=sensors,
                    contours=contours,
                    axes=ax,
                )
                fig.savefig(plot_name, dpi=dpi, transparent=True)

    # legend
    if colorbar:
        if isinstance(channel_position, Info):
            lab = (
                "Voltage (V)"
                if channel_position["chs"][0]["unit"] == 107
                else channel_position["chs"][0]["unit"]._name
            )
        else:
            lab = "Voltage (V)"
        fig, ax = plt.subplots(figsize=(0.5, 2))
        plot_brain_colorbar(
            ax,
            dict(kind="value", lims=[vmin, 0, vmax]),
            colormap=cmap,
            label=lab,
            bgcolor=".5",
            transparent=None,
        )
        fig.savefig(fname + "_colorbar.png", dpi=dpi, transparent=True, bbox_inches="tight")

    # switch plotting back on
    if mplint:
        plt.ion()


def plot_components_sensor(hmp_data, positions):
    """
    Visualize the topomap of the HMP principal components.

    Parameters
    ----------
    hmp_data : xr.Dataset
        Data returned from the function hmp.utils.transform_data()
    positions : mne.info | ndarray
        List of x and y positions to plot channels on head model OR MNE info object
    """
    from mne.viz import plot_topomap

    fig, ax = plt.subplots(1, len(hmp_data.attrs["pca_weights"].component))
    for comp in hmp_data.attrs["pca_weights"].component:
        plot_topomap(
            hmp_data.attrs["pca_weights"].values[:, comp],
            positions,
            axes=ax[comp],
            show=False,
            cmap="Spectral_r",
        )


def plot_loocv(
    loocv_estimates,
    pvals=True,
    test="t-test",
    figsize=(16, 5),
    indiv=True,
    ax=None,
    mean=False,
    additional_points=None,
):
    """
    Plot the LOOCV results.

    Parameters
    ----------
    loocv_estimates : ndarray or xarra.DataArray
        results from a call to hmp.utils.loocv()
    pvals : bool
        Whether to display the pvalue with the associated test
    test : str
        which statistical test to compute for the difference in LOOCV-likelihood (one sample t-test
        or sign test)
    figsize : list | tuple | ndarray
        Length and heigth of the matplotlib plot
    indiv : bool
        Whether to plot individual lines
    ax : matplotlib.pyplot.ax
        Matplotlib object on which to draw the plot, can be useful if you want to control specific
        aspects of the plots outside of this function
    mean : bool
        Whether to plot the mean
    additional_points :
        Additional likelihood points to be plotted. Should be provided as a list of tuples
        containing the x coordinate and loocv estimates with a single event, e.g. [(5,estimates)].

    Returns
    -------
    ax : matplotlib.pyplot.ax
        if ax was specified otherwise returns the plot
    """
    if pvals:
        if test == "sign":
            from statsmodels.stats.descriptivestats import sign_test
        elif test == "t-test":
            from scipy.stats import ttest_1samp
        else:
            raise ValueError("Expected sign or t-test argument to test parameter")
    if ax is None:
        fig, ax = plt.subplots(1, 2, figsize=figsize)
        return_ax = False
    else:
        return_ax = True
    loocv_estimates = loocv_estimates.dropna("n_event", how="all")

    # stats
    diffs, diff_bin, labels = [], [], []
    pvalues = []
    for n_event in np.arange(2, loocv_estimates.n_event.max() + 1):
        diffs.append(
            loocv_estimates.sel(n_event=n_event).data
            - loocv_estimates.sel(n_event=n_event - 1).data
        )  # differences
        diff_bin.append([1 for x in diffs[-1] if x > 0])  # nr of positive differences
        labels.append(str(n_event - 1) + "->" + str(n_event))

        if pvals:
            if test == "sign":
                diff_tmp = np.array(diffs)
                diff_tmp[np.isnan(diff_tmp)] = -np.inf
                pvalues.append((sign_test(diff_tmp[-1])))
            elif test == "t-test":
                pvalues.append((ttest_1samp(diffs[-1], 0, alternative="greater")))

    # first plot
    if mean:
        alpha = 0.4  # for the indiv plot
        marker_indiv = "."
        means = np.nanmean(loocv_estimates.data, axis=1)[::-1]
        errs = (
            np.nanstd(loocv_estimates.data, axis=1) / np.sqrt(len(loocv_estimates.participant))
        )[::-1]
        ax[0].errorbar(x=np.arange(len(means)) + 1, y=means, yerr=errs, marker="o", color="k")
    else:
        alpha = 1
        marker_indiv = "o"
    if indiv:
        for loo in loocv_estimates.T:
            ax[0].plot(loocv_estimates.n_event, loo, alpha=alpha, marker=marker_indiv)
    ax[0].set_ylabel("LOOCV Loglikelihood")
    ax[0].set_xlabel("Number of events")
    ax[0].set_xticks(ticks=loocv_estimates.n_event)

    if additional_points:  # only plot average for now
        if not isinstance(additional_points, list):
            additional_points = [additional_points]
        for ap in additional_points:
            xap = ap[0]
            meanap = np.mean(ap[1].values)
            err = np.nanstd(ap[1].values) / np.sqrt(len(ap[1].values))
        ax[0].errorbar(x=xap, y=meanap, yerr=err, marker="o")

    # second plot
    diffs = np.array(diffs)
    diffs[np.isneginf(diffs)] = np.nan
    diffs[np.isinf(diffs)] = np.nan

    ax[1].plot(diffs, ".-", alpha=0.6)
    ax[1].set_xticks(ticks=np.arange(0, loocv_estimates.n_event.max() - 1), labels=labels)
    ax[1].hlines(0, 0, len(np.arange(2, loocv_estimates.n_event.max())), color="lightgrey", ls="--")
    ax[1].set_ylabel("Change in likelihood")
    ax[1].set_xlabel("")

    if pvals:
        ymin = np.nanmin(diffs[:])
        ymintext = ymin - (np.nanmax(diffs[:]) - ymin) * 0.05
        ymin = ymin - (np.nanmax(diffs[:]) - ymin) * 0.1
        ax[1].set_ylim(bottom=ymin)
        for n_event in np.arange(2, loocv_estimates.n_event.max() + 1):
            ax[1].text(
                x=n_event - 2,
                y=ymintext,
                s=str(int(np.nansum(diff_bin[n_event - 2])))
                + "/"
                + str(len(diffs[-1]))
                + ": "
                + str(np.around(pvalues[n_event - 2][-1], 3)),
                ha="center",
            )

    if return_ax:
        if pvals:
            return [ax, pvalues]
        else:
            return ax
    else:
        plt.tight_layout()
        if pvals:
            return pvalues


def __display_times(ax, times_to_display, yoffset, time_step, max_time, times, linecolors, ymax=1):
    times = np.asarray(times, dtype=object)
    if isinstance(times_to_display, (np.ndarray, np.generic)):
        ax.vlines(
            times_to_display * time_step,
            yoffset - 1.1,
            yoffset + ymax + 1.1,
            ls="--",
            colors=linecolors,
        )
        ax.set_xlim(-1 * time_step, np.max(times_to_display) * time_step * 1.05)
    if max_time:
        ax.set_xlim(-1 * time_step, max_time)
    return ax


def plot_latencies(
    estimates,
    init=None,
    labels=[],
    colors=default_colors,
    figsize=False,
    errs=None,
    kind="bar",
    legend=False,
    max_time=None,
    as_time=False,
):
    """
    Plot the average of stage latencies with choosen errors bars.

    Parameters
    ----------
    estimates : hmp results object
        hmp results object
    event_width : float
        Display size of the event in time unit given sampling frequency.

        If drawing a fitted object using hmp you can provide the event_width_sample of
        fitted hmp (e.g. init.event_width_sample)
    labels : tuples | list
        labels to draw on the y axis
    colors : ndarray
        array of colors for the different stages
    figsize : list | tuple | ndarray
        Length and heigth of the matplotlib plot
    errs : str
        Whether to display no error bars (None), standard deviation ('std'),
        or standard error ('se')
    times_to_display : ndarray
        Times to display (e.g. Reaction time or any other relevant time) in the time unit of the
        fitted data
    max_time : float
        limit of the x (time) axe
    kind : str
        bar or point
    as_time : bool
        if true, plot time (ms) instead of samples.
    """
    if as_time and init is not None:
        time_step = 1000 / init.sfreq  # time_step still needed below
    else:
        time_step = 1

    # if hmp estimates are provided, calculate time
    if isinstance(estimates, (xr.DataArray, xr.Dataset)):
        assert init is not None, "If hmp results object provided, init is a required parameter."
        ydim = None
        if (
            "n_events" in estimates.dims and estimates.n_events.count() > 1
        ):  # and there are multiple different fits (eg backward estimation)
            ydim = "n_events"
        elif "levels" in estimates:
            ydim = "levels"
        avg_durations = event_times(
            estimates, mean=True, duration=True, add_rt=True, extra_dim=ydim, as_time=as_time
        ).data
        avg_times = event_times(
            estimates, mean=True, duration=False, add_rt=True, extra_dim=ydim, as_time=as_time
        ).data
        if errs is not None:
            errorbars = event_times(
                estimates,
                duration=True,
                add_rt=True,
                extra_dim=ydim,
                as_time=as_time,
                errorbars=errs,
            )
        if len(avg_times.shape) == 1:
            avg_durations = np.expand_dims(avg_durations, axis=0)
            avg_times = np.expand_dims(avg_times, axis=0)
            if errs is not None:
                errorbars = np.expand_dims(errorbars, axis=0)
        avg_durations = avg_durations * time_step
        avg_times = avg_times * time_step
        if errs is not None:
            errorbars = errorbars * time_step

        if ydim == "levels":  # reverse order, to make correspond to level maps
            avg_durations = np.flipud(avg_durations)
            avg_times = np.flipud(avg_times)
            if errs is not None:
                errorbars = np.flipud(errorbars)

        n_model = avg_times.shape[0]
    else:
        raise ValueError("Expected an hmp fitted object")

    if labels == []:
        if ydim == "levels":
            labels = [str(x) for x in reversed(list(estimates.clabels.values())[0])]
        else:
            labels = np.arange(n_model)

    if not figsize:
        figsize = (8, 1 * n_model + 2)
    f, axs = plt.subplots(1, 1, figsize=figsize, dpi=100)

    cycol = cycle(colors)
    cur_colors = [next(cycol) for x in np.arange(n_model)]  # color per level/model (line plot)

    for j in range(n_model):  # per level/model
        avg_times_model = np.hstack((0, avg_times[j, :]))
        avg_durations_model = avg_durations[j, :]
        n_stages = len(avg_durations_model)
        errorbars_model = errorbars[j, :, :] if errs is not None else None

        if kind == "bar":
            cycol = cycle(colors)  # get a color per stage
            cur_colors = [next(cycol) for x in np.arange(n_stages)]

            # #remove 0 stages and associated color
            if np.any(np.isnan(avg_durations_model)):
                missing_evts = np.where(np.isnan(avg_durations_model))[0]
                avg_durations_model = np.delete(avg_durations_model, missing_evts)
                avg_times_model = np.delete(avg_times_model, missing_evts + 1)
                if errs is not None:
                    errorbars_model = np.delete(errorbars_model, missing_evts, axis=1)
                cur_colors = np.delete(cur_colors, missing_evts)
                n_stages = n_stages - len(missing_evts)

            for st in reversed(range(n_stages)):  # can't deal with colors in one call
                plt.barh(
                    j,
                    avg_durations_model[st],
                    left=avg_times_model[st],
                    color="w",
                    edgecolor=cur_colors[st],
                )
                if errs is not None:
                    plt.errorbar(
                        np.repeat(avg_times_model[st + 1], 2),
                        np.repeat(j, 2),
                        xerr=errorbars_model[:, st],
                        color=cur_colors[st],
                        fmt="none",
                        capsize=10,
                    )

        elif kind == "point":
            plt.errorbar(
                np.arange(n_stages) + 1,
                avg_durations_model,
                yerr=errorbars_model,
                color=cur_colors[j],
                fmt="o-",
                capsize=10,
                label=labels[j],
            )
        else:
            raise ValueError("Unknown 'kind'")

    # general settings
    if kind == "bar":
        plt.yticks(np.arange(len(labels)), labels)
        plt.ylim(0 - 1, j + 1)

        if not max_time:
            max_time = (
                np.nanmax(avg_times) + np.nanmax(errorbars) if errs else np.nanmax(avg_times)
            ) * 1.05
        axs.set_xlim(0, max_time)
        if as_time:
            plt.xlabel("Cumulative stage durations from stimulus onset (ms)")
        else:
            plt.xlabel("Cumulative stage durations from stimulus onset (samples)")
    elif kind == "point":
        plt.xlim(1 - 0.5, n_stages + 0.5)

        max_y = (
            np.nanmax(avg_durations) + np.nanmax(errorbars) if errs else np.nanmax(avg_durations)
        ) * 1.05
        axs.set_ylim(0, max_y)

        if as_time:
            plt.ylabel("Stage durations (ms)")
        else:
            plt.ylabel("Stage durations (samples)")
        plt.xlabel("Stage")

    plt.tight_layout()
    # Hide the right and top spines
    axs.spines.right.set_visible(False)
    axs.spines.top.set_visible(False)
    # Only show ticks on the left and bottom spines
    axs.yaxis.set_ticks_position("left")
    axs.xaxis.set_ticks_position("bottom")
    if legend:
        axs.legend()
    return axs


def erp_data(epoched_data, times, channel, n_samples=None, pad=1):
    """
    Create a data array compatible with the plot ERP function.

    Optionnally this function can resample the epochs to fit some provided times (e.g. onset of
    the events).

    Parameters
    ----------
        epoched_data: xr.Dataset
            Epoched physiological data with dims 'participant'X 'epochs' X 'channels'X 'samples'
        times: xr.Dataset
            Times between wich to extract or resample the data with dims 'trial_x_participant' X
            'event'
        channel: str
            For which channel to extract the data
        n_samples: int
            How many samples to resample on if any
        pad: int
            padding added to the beginning and the end of the signal

    Returns
    -------
    data : nd.array
        array containing the extracted times for each epoch and stage with format epochs X events X
        samples.
    """
    epoched_data = epoched_data.sel(channels=channel)
    if n_samples is None:
        data = (
            np.zeros((len(times.trial_x_participant), len(times.event), len(epoched_data.samples)))
            * np.nan
        )
    else:
        data = np.zeros((len(times.trial_x_participant), len(times.event), n_samples)) * np.nan

    for i, trial in enumerate(times.trial_x_participant):
        for j, event in enumerate(times.event):
            if event == 0:
                sub_prevtime = 0
            else:
                sub_prevtime = times.sel(trial_x_participant=trial, event=event - 1).data
            sub_times = times.sel(trial_x_participant=trial, event=event).data - 1
            time_diff = sub_times - sub_prevtime
            if time_diff > 1:  # rounds up to 0 otherwise
                subset = epoched_data.sel(
                    trial_x_participant=trial, samples=slice(sub_prevtime, sub_times)
                )
                if n_samples is None:
                    limit = np.sum(~subset.data.isnull()).values
                    data[i, j, :limit] = subset.data
                else:
                    padded_data = np.concatenate(
                        [
                            np.repeat([subset.data[0]], pad),
                            subset.data,
                            np.repeat([subset.data[-1]], pad),
                        ]
                    )
                    # resample_poly seems to have better results than resample
                    data[i, j] = ssignal.resample_poly(
                        padded_data,
                        n_samples * 10,
                        len(padded_data.data) * (n_samples / 10),
                        padtype="median",
                    )
                    # data[i,j] = ssignal.resample(padded_data.data, n_samples)
    return data


def plot_erp(
    times, data, color="k", ax=None, minmax_lines=None, upsample=1, bootstrap=None, label=None
):
    """
    Plot the ERP based on the times extracted by HMP.

    Either around an event or just stimulus and response and the data extracted from ```erp_data```.

    Parameters
    ----------
        times: xr.Dataset
            Times between wich to extract or resample the data with dims
        data: nd.array
            numpy array from the erp_data functino
        color: str
            color for the lines
        ax: matplotlib.pyplot
            ax on which to draw
        minmax_lines: tuple
            Min and max arguments for the vertical lines on the plot
        upsample: float
            Upsampling factor for the times
        bootstrap: int
            how many bootstrap draw to perform
    """
    if ax is None:
        ax = plt
    for event in times.event[1:]:
        time = times.sel(event=event - 1).mean()
        time_current = int(times.sel(event=event).mean())
        if len(times.event) > 2:
            x = np.linspace(time, time_current, num=np.shape(data)[-1]) * upsample
            mean_signal = np.nanmean(data[:, event, :], axis=0)
        else:
            x = np.arange(time, time_current) * upsample
            mean_signal = np.nanmean(data[:, event, :], axis=0)[:time_current]
        ax.plot(x, mean_signal, color=color, label=label)
        if minmax_lines is not None:
            ax.vlines(
                times.mean("trial_x_participant") * upsample,
                minmax_lines[0],
                minmax_lines[1],
                color=color,
                ls=":",
                alpha=0.25,
            )
        if bootstrap is not None:
            test_boot = stats.bootstrap(
                (data[:, event, :],), statistic=np.nanmean, n_resamples=bootstrap, axis=0, batch=10
            )
            if len(times.event) > 2:
                ax.fill_between(
                    x,
                    test_boot.confidence_interval[0],
                    test_boot.confidence_interval[1],
                    alpha=0.5,
                    color=color,
                )
            else:
                ax.fill_between(
                    x,
                    test_boot.confidence_interval[0][:time_current],
                    test_boot.confidence_interval[1][:time_current],
                    alpha=0.5,
                    color=color,
                )<|MERGE_RESOLUTION|>--- conflicted
+++ resolved
@@ -214,14 +214,9 @@
         estimate_method=estimate_method,
     ).data  # compute corresponding times
 
-<<<<<<< HEAD
-    if len(np.shape(epoch_data)) == 2:
-        epoch_data = epoch_data[np.newaxis]
-=======
     times = times
     if len(np.shape(channel_data)) == 2:
         channel_data = channel_data[np.newaxis]
->>>>>>> a53e4fb6
 
     if level_plot:  # reverse order, to make correspond to level maps
         channel_data = np.flipud(channel_data)
@@ -249,17 +244,11 @@
         topo_size = 0.08 * timescale * magnify  # 8% of time scale
 
     # fix vmin/vmax across topos, while keeping symmetric
-<<<<<<< HEAD
-    if vmax is None:  # vmax = absolute max, unless no positive values
-        vmax = np.nanmax(np.abs(epoch_data[:]))
-        vmin = -vmax if np.nanmin(epoch_data[:]) < 0 else 0
-        if np.nanmax(epoch_data[:]) < 0:
-=======
+
     if vmax == None:  # vmax = absolute max, unless no positive values
         vmax = np.nanmax(np.abs(channel_data[:]))
         vmin = -vmax if np.nanmin(channel_data[:]) < 0 else 0
         if np.nanmax(channel_data[:]) < 0:
->>>>>>> a53e4fb6
             vmax = 0
 
     # make axis

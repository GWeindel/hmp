'''

'''

import numpy as np
import xarray as xr
import multiprocessing as mp
import itertools
from pandas import MultiIndex
from warnings import warn, filterwarnings, resetwarnings
import matplotlib.pyplot as plt
from hmp import utils
from scipy.signal import correlate
from itertools import cycle, product
from scipy.stats import norm as norm_pval 
import gc

try:
    __IPYTHON__
    from tqdm.notebook import tqdm
except NameError:
    from tqdm import tqdm

default_colors =  ['cornflowerblue','indianred','orange','darkblue','darkgreen','gold', 'brown']

class hmp:
    
    def __init__(self, data, sfreq=None, cpus=1, event_width=50, shape=2, template=None, location=None, distribution='gamma'):
        '''
        This function intializes an HMP model by providing the data, the expected probability distribution for the by-trial variation in stage onset, and the expected duration of the transition event.

        parameters
        ----------
        data : xr.Dataset
            xr.Dataset obtained through the hmp.utils.transform_data() function
        sfreq : float
            (optional) Sampling frequency of the signal if not provided, inferred from the epoch_data
        cpus: int
            How many cpus to use for the functions`using multiprocessing`
        event_width : float
            width of events in milliseconds, by default 50 ms.
        shape: float
            shape of the probability distributions of the by-trial stage onset (one shape for all stages)
        template: ndarray
            Expected shape for the transition event used in the cross-correlation, should be a vector of values capturing the expected shape over the sampling frequency of the data. If None, the template is created as a half-sine shape with a frequency derived from the event_width argument
        location : float
            Minimum duration between events in samples. Default is the event_width.
        distribution : str
            Probability distribution for the by-trial onset of stages can be one of 'gamma','lognormal','wald', or 'weibull'
        '''
        match distribution:
            case 'gamma':
                from scipy.stats import gamma as sp_dist
                from hmp.utils import gamma_scale_to_mean, gamma_mean_to_scale
                self.scale_to_mean, self.mean_to_scale = gamma_scale_to_mean, gamma_mean_to_scale
            case 'lognormal':
                from scipy.stats import lognorm as sp_dist
                from hmp.utils import logn_scale_to_mean,logn_mean_to_scale
                self.scale_to_mean, self.mean_to_scale = logn_scale_to_mean, logn_mean_to_scale
            case 'wald':
                from scipy.stats import invgauss as sp_dist
                from hmp.utils import wald_scale_to_mean,wald_mean_to_scale
                self.scale_to_mean, self.mean_to_scale = wald_scale_to_mean, wald_mean_to_scale
            case 'weibull':
                from scipy.stats import weibull_min as sp_dist
                from hmp.utils import weibull_scale_to_mean,weibull_mean_to_scale
                self.scale_to_mean, self.mean_to_scale = weibull_scale_to_mean, weibull_mean_to_scale
            case _:
                raise ValueError(f'Unknown Distribution {distribution}')
        self.distribution = distribution
        self.pdf = sp_dist.pdf
        if sfreq is None:
            sfreq = data.sfreq
        self.sfreq = sfreq
        self.steps = 1000/self.sfreq
        self.shape = float(shape)
        self.event_width = event_width
        self.event_width_samples = int(np.round(self.event_width / self.steps))
        if location is None:
            self.location = int(self.event_width / self.steps)
        else:
            self.location = int(np.rint(location))
        if template is None:
            self.template = self._event_shape()
        else: 
            self.template = template
        # compute sequence durations based on number of samples
        durations = data.unstack().sel(component=0).rename({'epochs':'trials'})\
            .stack(trial_x_participant=['participant','trials']).dropna(dim="trial_x_participant",\
            how="all").groupby('trial_x_participant').count(dim="samples").cumsum().squeeze()
        
        if durations.trial_x_participant.count() > 1:
            dur_dropped_na = durations.dropna("trial_x_participant")
            starts = np.roll(dur_dropped_na.data, 1)
            starts[0] = 0
            ends = dur_dropped_na.data-1
            self.named_durations =  durations.dropna("trial_x_participant") - durations.dropna("trial_x_participant").shift(trial_x_participant=1, fill_value=0)
            self.coords = durations.reset_index('trial_x_participant').coords
        else: 
            dur_dropped_na = durations
            starts = np.array([0])
            ends = np.array([dur_dropped_na.data-1])
            self.named_durations = durations
            self.coords = durations.coords
            
        self.starts = starts
        self.ends = ends
        self.durations =  self.ends-self.starts+1
        self.mean_d = self.durations.mean()
        self.n_trials = durations.trial_x_participant.count().values
        self.cpus = cpus
        self.n_samples, self.n_dims = np.shape(data.data.T)
        self.crosscorr = self.cross_correlation(data.data.T)# Equation 1 in 2024 paper
        self.max_d = self.durations.max()
<<<<<<< HEAD
=======
        
        self.convolution = np.convolve
>>>>>>> b26ab693
        self.trial_coords = data.unstack().sel(component=0,samples=0).rename({'epochs':'trials'}).\
            stack(trial_x_participant=['participant','trials']).dropna(dim="trial_x_participant",how="all").coords
    
    def _event_shape(self):
        '''
        Computes the template of a half-sine (event) with given frequency f and sampling frequency
        Equations in section 2.4 in the 2024 paper
        '''
        event_idx = np.arange(self.event_width_samples)*self.steps + self.steps / 2
        event_frequency = 1000/(self.event_width*2)#gives event frequency given that events are defined as half-sines
        template = np.sin(2*np.pi*event_idx/1000*event_frequency)#event morph based on a half sine with given event width and sampling frequency
        template = template/np.sum(template**2)#Weight normalized
        return template
            
    def cross_correlation(self,data):
        '''
        This function puts on each sample the correlation of that sample and the next 
        x samples (depends on sampling frequency and event size) with a half sine on time domain.
        
        parameters
        ----------
        data : ndarray
            2D ndarray with n_samples * components

        Returns
        -------
        events : ndarray
            a 2D ndarray with samples * PC components where cell values have
            been correlated with event morphology
        '''
        events = np.zeros(data.shape)
        for trial in range(self.n_trials):#avoids confusion of gains between trials
            for dim in np.arange(self.n_dims):
                events[self.starts[trial]:self.ends[trial]+1,dim] = correlate(data[self.starts[trial]:self.ends[trial]+1, dim], self.template, mode='same', method='direct')
        return events

    def fit_n(self, n_events=None, magnitudes=None, parameters=None, parameters_to_fix=None, 
                   magnitudes_to_fix=None, tolerance=1e-4, max_iteration=1e3, maximization=True, min_iteration=1,
                   starting_points=1, return_max=True, verbose=True, cpus=None,
                   mags_map=None, pars_map=None, level_dict=None):
        '''
        Fit HMP for a single n_events model
        
        parameters
        ----------
        n_events : int
            how many events are estimated
        magnitudes : ndarray
            2D ndarray n_events * components (or 3D iteration * n_events * n_components), initial conditions for events magnitudes. If magnitudes are estimated, the list provided is used as starting point,
            if magnitudes are fixed, magnitudes estimated will be the same as the one provided. When providing a list, magnitudes need to be in the same order
            _n_th magnitudes parameter is  used for the _n_th event
        parameters : list
            list of initial conditions for Gamma distribution parameters parameter (2D stage * parameter or 3D iteration * n_events * n_components). If parameters are estimated, the list provided is used as starting point,
            if parameters are fixed, parameters estimated will be the same as the one provided. When providing a list, stage need to be in the same order
            _n_th gamma parameter is  used for the _n_th stage
        parameters_to_fix : bool
            To fix (True) or to estimate (False, default) the parameters of the gammas
        magnitudes_to_fix: bool
            To fix (True) or to estimate (False, default) the magnitudes of the channel contribution to the events
        tolerance: float
            Tolerance applied to the expectation maximization in the EM() function
        max_iteration: int
            Maximum number of iteration for the expectation maximization in the EM() function
        maximization: bool
            If True (Default) perform the maximization phase in EM() otherwhise skip
        min_iteration: int
            Minimum number of iteration for the expectation maximization in the EM() function
        starting_points: int
            How many starting points to use for the EM() function
        return_max: bool
            In the case of multiple starting points, dictates whether to only return the max loglikelihood model (True, default) or all of the models (False)
        verbose: bool
            True displays output useful for debugging, recommended for first use
        cpus: int
            number of cores to use in the multiprocessing functions
        mags_map: 2D nd_array n_level * n_events indicating which magnitudes are shared between levels.
        pars_map: 2D nd_array n_level * n_stages indicating which parameters are shared between levels.
        levels: dict | list
            if one level, use a dict with the name in the metadata and a list of the levels in the same
            order as the rows of the map(s). E.g., {'cue': ['SP', 'AC']}
            if multiple levels need to be crossed, use a list of dictionaries per level. E.g.,
            [{'cue': ['SP', 'AC',]}, {'resp': ['left', 'right']}]. These are crossed by repeating
            the first level as many times as there are levels in the selevel level. E.g., SP-left, 
            SP-right, AC-left, AC-right.
        '''
<<<<<<< HEAD
        # A dict containing all the info we want to keep, populated along the func
        infos_to_store = {}
        infos_to_store['sfreq'] = self.sfreq
        infos_to_store['event_width_samples'] = self.event_width_samples
        infos_to_store['tolerance'] = tolerance
        infos_to_store['maximization'] = int(maximization)
        
=======
>>>>>>> b26ab693
        if n_events is None:
            if parameters is not None:
                n_events = len(parameters)-1   
            elif magnitudes is not None:
                n_events = len(magnitudes)
            else:
<<<<<<< HEAD
                raise ValueError('The fit_n() function needs to be provided with a number of expected transition events')
=======
                raise ValueError('The fit_single() function needs to be provided with a number of expected transition events')
>>>>>>> b26ab693
        assert n_events <= self.compute_max_events(), f'{n_events} events do not fit given the minimum duration of {min(self.durations)} and a location of {self.location}'

        if level_dict is None:
            n_levels, levels, = 1, np.zeros(self.n_trials)
            pars_map, mags_map = np.zeros((1,n_events+1)), np.zeros((1,n_events))
        else:
            n_levels, levels, clabels, pars_map, mags_map = \
                self._level_constructor(magnitudes, parameters, mags_map, pars_map, level_dict, verbose)
            infos_to_store['mags_map'] = mags_map
            infos_to_store['pars_map'] = pars_map
            infos_to_store['clabels'] = clabels
            infos_to_store['level_dict'] = level_dict
        if verbose:
            if parameters is None:
                print(f'Estimating {n_events} events model with {starting_points} starting point(s)')
            else:
                print(f'Estimating {n_events} events model')
        if cpus is None:
            cpus = self.cpus      
<<<<<<< HEAD
            
=======
>>>>>>> b26ab693
        #Formatting parameters
        if isinstance(parameters, (xr.DataArray,xr.Dataset)):
            parameters = parameters.dropna(dim='stage').values
        if isinstance(magnitudes, (xr.DataArray,xr.Dataset)):
            magnitudes = magnitudes.dropna(dim='event').values  
        if isinstance(magnitudes, np.ndarray):
            magnitudes = magnitudes.copy()
        if isinstance(parameters, np.ndarray):
            parameters = parameters.copy()       
        if parameters_to_fix is None: 
            parameters_to_fix=[]
        else:
            infos_to_store['parameters_to_fix'] = parameters_to_fix
        if magnitudes_to_fix is None: 
            magnitudes_to_fix=[]
        else:
            infos_to_store['magnitudes_to_fix'] = magnitudes_to_fix
        
        if parameters is None:
<<<<<<< HEAD
            parameters = np.zeros((n_levels,n_events + 1, 2)) * np.nan #by default nan for missing stages
            for c in range(n_levels):
                pars_level = np.where(pars_map[c,:]>=0)[0]
                n_stage_level = len(pars_level)
                # by default starting point is to split the average duration in equal bins
                parameters[c,pars_level,:] = np.tile([self.shape, self.mean_to_scale(np.mean(self.durations[levels==c])/(n_stage_level),self.shape)], (n_stage_level,1))
        else:
            infos_to_store['sp_parameters'] = parameters
            if len(np.shape(parameters)) == 2: #broadcast provided parameters across levels
                parameters = np.tile(parameters, (n_levels, 1, 1))
            assert parameters.shape[1] == n_events + 1, f'Provided parameters ({ parameters.shape[1]} should match number of stages {n_events + 1}'

            #set params missing stages to nan to make it obvious in the results
            if (pars_map < 0).any():
                for c in range(n_levels):
                    parameters[c, np.where(pars_map[c,:]<0)[0],:] = np.nan
            
        if magnitudes is None:
            # By defaults mags are initiated to 0
            magnitudes = np.zeros((n_levels, n_events, self.n_dims), dtype=np.float64)
            if (mags_map < 0).any(): #set missing mags to nan
                for c in range(n_levels):
                    magnitudes[c, np.where(mags_map[c,:]<0)[0],:] = np.nan
        else:
            infos_to_store['sp_magnitudes'] = magnitudes
            if len(np.shape(magnitudes)) == 2: #broadcast provided magnitudes across levels
                magnitudes = np.tile(magnitudes, (n_levels, 1, 1))
            assert magnitudes.shape[1] == n_events, 'Provided magnitudes should match number of events in magnitudes map'
            
            #set mags missing events to nan to make it obvious in the results
            if (mags_map < 0).any():
                for c in range(n_levels):
                    magnitudes[c, np.where(mags_map[c,:]<0)[0],:] = np.nan
        initial_p = parameters
        initial_m = magnitudes
        parameters = [initial_p]
        magnitudes = np.tile(initial_m, (starting_points+1, 1, 1, 1))
        if starting_points > 1:
            infos_to_store['starting_points'] = starting_points
            for _ in np.arange(starting_points):
                proposal_p = np.zeros((n_levels,n_events + 1, 2)) * np.nan #by default nan for missing stages
                for c in range(n_levels):
                    pars_level = np.where(pars_map[c,:]>=0)[0]
                    n_stage_level = len(pars_level)
                    proposal_p[c,pars_level,:] = self.gen_random_stages(n_stage_level-1)
                    proposal_p[c,parameters_to_fix,:] = initial_p[0, parameters_to_fix]
                parameters.append(proposal_p)
            parameters = np.array(parameters)
            
        if cpus > 1: 
            inputs = zip(magnitudes, parameters, itertools.repeat(maximization),
                    itertools.repeat(magnitudes_to_fix),itertools.repeat(parameters_to_fix), itertools.repeat(max_iteration), itertools.repeat(tolerance), itertools.repeat(min_iteration),
                    itertools.repeat(mags_map), itertools.repeat(pars_map), itertools.repeat(levels),itertools.repeat(1))
            with mp.Pool(processes=cpus) as pool:
                if starting_points > 1:
                    estimates = list(tqdm(pool.imap(self._EM_star, inputs), total=len(magnitudes)))
                else:
                    estimates = pool.starmap(self.EM, inputs)

        else:#avoids problems if called in an already parallel function
            estimates = []
            for pars, mags in zip(parameters, magnitudes):
                estimates.append(self.EM(mags, pars, maximization,\
                magnitudes_to_fix, parameters_to_fix, max_iteration, tolerance, min_iteration,
                 mags_map, pars_map, levels, 1))
            resetwarnings()
        
        lkhs_sp = [x[0] for x in estimates]
        mags_sp = [x[1] for x in estimates]
        pars_sp = [x[2] for x in estimates]
        eventprobs_sp = [x[3] for x in estimates]
        traces_sp = [x[4] for x in estimates]
        param_dev_sp = [x[5] for x in estimates]
        if starting_points > 1 and return_max:
            max_lkhs = np.argmax(lkhs_sp)
            lkhs_sp = [lkhs_sp[max_lkhs]]
            mags_sp = [mags_sp[max_lkhs]]
            pars_sp = [pars_sp[max_lkhs]]
            eventprobs_sp = [eventprobs_sp[max_lkhs]]
            traces_sp = [traces_sp[max_lkhs]]
            param_dev_sp = [param_dev_sp[max_lkhs]]
            starting_points = 1

        #make output object
        estimated = []
        for sp in range(starting_points):
            xrlikelihoods = xr.DataArray(lkhs_sp[sp] , name="loglikelihood")
            xrtraces = xr.DataArray(traces_sp[sp], dims=("em_iteration"), name="traces",
                                    coords={'em_iteration':range(len(traces_sp[sp]))})
            xrparam_dev = xr.DataArray(param_dev_sp[sp], dims=("em_iteration","level","stage",'parameter'), 
                                       name="param_dev", coords=[range(len(param_dev_sp[sp])), range(n_levels), 
                                       range(n_events+1), ['shape','scale']])               
            xrparams = xr.DataArray(pars_sp[sp], dims=("level","stage",'parameter'), name="parameters", 
                                    coords ={'level':range(n_levels), 'stage':range(n_events+1), 'parameter':['shape','scale']})
            xrmags = xr.DataArray(mags_sp[sp], dims=("level", "event", "component"), name="magnitudes",
                         coords={'level':range(n_levels), 'event':range(n_events), "component":range(self.n_dims)})
=======
            parameters = np.tile([self.shape, self.mean_to_scale(np.mean(self.durations)/(n_events+1),self.shape)], (n_events+1,1))
        initial_p = parameters
        
        if magnitudes is None:
            magnitudes = np.zeros((n_events,self.n_dims), dtype=np.float64)
        initial_m = magnitudes
        # if starting_points > 1:
        filterwarnings('ignore', 'Convergence failed, estimation hitted the maximum ', )#will be the case but for a subset only hence ignore
        if len(np.shape(initial_m)) == 2:
            parameters = [initial_p]
            magnitudes = np.zeros((starting_points, n_events, self.n_dims))
            magnitudes[0] = initial_m
            if method == 'random':
                for _ in np.arange(starting_points - 1):
                    proposal_p = self.gen_random_stages(n_events)
                    proposal_p[parameters_to_fix] = initial_p[parameters_to_fix]
                    parameters.append(proposal_p)
                magnitudes[1:] = self.gen_mags(n_events, starting_points-1, method='random', verbose=False)
                magnitudes[:,magnitudes_to_fix,:] = np.tile(initial_m[magnitudes_to_fix], (len(magnitudes), 1, 1))
            elif method == 'grid':
                parameters = self._grid_search(n_events+1, iter_limit=starting_points, method='grid')
                magnitudes = np.zeros((len(parameters), n_events, self.n_dims), dtype=np.float64)#Grid search is not yet done for mags
            else:
                raise ValueError('Unknown starting point method requested, use "random" or "grid"')
        elif len(np.shape(initial_m)) == 3:
            magnitudes = initial_m
            if len(np.shape(initial_p)) == 3:
                parameters = initial_p
            else:
                parameters = np.tile(parameters, (len(magnitudes),1,1))
        if cpus>1: 
            inputs = zip(magnitudes, parameters, itertools.repeat(maximization),
                    itertools.repeat(magnitudes_to_fix),itertools.repeat(parameters_to_fix), itertools.repeat(max_iteration), itertools.repeat(tolerance), itertools.repeat(min_iteration), itertools.repeat(None), itertools.repeat(None),itertools.repeat(None), itertools.repeat(1))
            with mp.Pool(processes=cpus) as pool:
                if starting_points > 1:
                    estimates = list(tqdm(pool.imap(self._EM_star, inputs), total=len(magnitudes)))
                else:
                    estimates = pool.starmap(self.EM, inputs)

        else:#avoids problems if called in an already parallel function
            estimates = []
            for pars, mags in zip(parameters, magnitudes):
                estimates.append(self.EM(mags, pars, maximization,\
                magnitudes_to_fix, parameters_to_fix, max_iteration, tolerance, min_iteration))
            resetwarnings()
        lkhs_sp = [x[0] for x in estimates]
        mags_sp = [x[1] for x in estimates]
        pars_sp = [x[2] for x in estimates]
        eventprobs_sp = [x[3] for x in estimates]
        traces_sp = [x[4] for x in estimates]
        param_dev_sp = [x[5] for x in estimates]

        if return_max:
            max_lkhs = np.argmax(lkhs_sp)
            lkh = lkhs_sp[max_lkhs]
            mags = mags_sp[max_lkhs]
            pars = pars_sp[max_lkhs]
            eventprobs = eventprobs_sp[max_lkhs]
            traces = traces_sp[max_lkhs]
            param_dev = param_dev_sp[max_lkhs]
        else:
            lkh = lkhs_sp
            mags = mags_sp
            pars = pars_sp
            eventprobs = eventprobs_sp
            traces = np.zeros((len(lkh),  max([len(x) for x in traces_sp])))*np.nan
            for i, _i in enumerate(traces_sp):
                traces[i, :len(_i)] = _i
            param_dev = np.zeros((len(lkh),  max([len(x) for x in param_dev_sp]), n_events + 1, 2))*np.nan
            for i, _i in enumerate(param_dev_sp):
                param_dev[i, :len(_i),:,:] = _i
            

        if len(np.shape(eventprobs)) == 3:
            n_event_xr = n_event_xreventprobs = len(mags)
            n_stage = n_event_xr+1
            xrlikelihoods = xr.DataArray(lkh , name="likelihoods")
            xrtraces = xr.DataArray(traces, dims=("em_iteration"), name="traces", coords={'em_iteration':range(len(traces))})
            xrparam_dev = xr.DataArray(param_dev, dims=("em_iteration","stage",'parameter'), name="param_dev", coords=[range(len(param_dev)), range(n_stage), ['shape','scale']])
            xrparams = xr.DataArray(pars, dims=("stage",'parameter'), name="parameters", 
                            coords = [range(n_stage), ['shape','scale']])
            xrmags = xr.DataArray(mags, dims=("event","component"), name="magnitudes",
                        coords={'event':range(n_event_xr),
                                "component":range(self.n_dims)})
            part, trial = self.coords['participant'].values, self.coords['trials'].values
            trial_x_part = xr.Coordinates.from_pandas_multiindex(MultiIndex.from_arrays([part,trial],
                                    names=('participant','trials')),'trial_x_participant')
            xreventprobs = xr.Dataset({'eventprobs': (('event', 'trial_x_participant','samples'), 
                                             eventprobs.T)},
                             {'event':range(n_event_xreventprobs),
                              'samples':range(np.shape(eventprobs)[0])})
            xreventprobs = xreventprobs.assign_coords(trial_x_part)            
            xreventprobs = xreventprobs.transpose('trial_x_participant','samples','event')
        else: 
            n_event_xr = len(mags[0])
            if verbose and traces[0, -1] - traces[0, -2] < 0:
                warn(f'Last iteration of the estimation procedure lead to a decrease in log-likelihood, convergence issue. The resulting fit likely contains a duplicated event', RuntimeWarning)
            xrlikelihoods = xr.DataArray(lkh , dims=("iteration"), name="likelihoods", coords={'iteration':range(len(lkh))})
            xrtraces = xr.DataArray(traces, dims=("iteration","em_iteration"), name="traces", coords={'iteration':range(len(lkh)), 'em_iteration':range(len(traces[0]))})  
            xrparam_dev = xr.DataArray(param_dev, dims=("iteration","em_iteration","stage",'parameter'), name="param_dev", coords={'iteration':range(len(lkh)), 'em_iteration':range(len(param_dev[0])), 'stage':range(n_event_xr+1), 'parameter':['shape','scale']})
            xrparams = xr.DataArray(pars, dims=("iteration","stage",'parameter'), name="parameters", 
                            coords = {'iteration': range(len(lkh)), 'parameter':['shape','scale']})
            xrmags = xr.DataArray(mags, dims=("iteration","event","component"), name="magnitudes",
                        coords={'iteration':range(len(lkh)), 'event':range(n_event_xr),
                                "component":range(self.n_dims)})
>>>>>>> b26ab693
            part, trial = self.coords['participant'].values, self.coords['trials'].values
            trial_x_part = xr.Coordinates.from_pandas_multiindex(MultiIndex.from_arrays([part,trial],
                                    names=('participant','trials')),'trial_x_participant')
            xreventprobs = xr.Dataset({'eventprobs': (('event', 'trial_x_participant','samples'),
                                             eventprobs_sp[sp].T)},
                                {'event': ('event', range(n_events)),
                                 'samples': ('samples', range(np.shape(eventprobs_sp[sp])[0]))})
            xreventprobs = xreventprobs.assign_coords(trial_x_part)
            if n_levels > 1:
                xreventprobs = xreventprobs.assign_coords(levels=("trial_x_participant", levels))
            xreventprobs = xreventprobs.transpose('trial_x_participant','samples','event')
    
            estimated.append(xr.merge((xrlikelihoods, xrparams, xrmags, xreventprobs, xrtraces, xrparam_dev)))

        if starting_points > 1:
            estimated = xr.concat(estimated, 'starting_points')
            estimated = estimated.assign_coords(starting_points=("starting_points", np.arange(starting_points)))
        else:
            estimated = estimated[0]

        # Adding infos
        estimated = estimated.assign_coords(rts=("trial_x_participant", self.named_durations.data))

        for x, y in infos_to_store.items():
            estimated.attrs[x] = y

        if n_levels == 1:
            estimated = estimated.squeeze(dim='level')
            # Drops empty coords incuced by squeeze
            estimated = estimated.drop_vars(lambda x: [v for v, da in x.coords.items() if not da.dims])

        if verbose:
            print(f"parameters estimated for {n_events} events model")
        return estimated
    
    def _level_constructor(self, magnitudes, parameters, mags_map, pars_map, level_dict, verbose):
        '''
        Adapt model to levels
        '''
        ## levels
        assert isinstance(level_dict, dict) , 'levels have to be specified as a dictionary'

        #collect level names, levels, and trial coding
        level_names = []
        level_mods = []
        level_trials = []
        for level in level_dict.keys():
            level_names.append(level)
            level_mods.append(level_dict[level])
            level_trials.append(self.trial_coords[level])
            if verbose:
                print('Level \"' + level_names[-1] + '\" analyzed, with levels:', level_mods[-1])

        level_mods = list(product(*level_mods))
        level_mods = np.array(level_mods, dtype=object)
        print(level_mods)
        n_levels = len(level_mods)

        #build level array with digit indicating the combined levels
        level_trials = np.vstack(level_trials).T
        levels = np.zeros((level_trials.shape[0])) * np.nan
        if verbose:
            print('\nCoded as follows: ')
        for i, mod in enumerate(level_mods):
            assert len(np.where((level_trials == mod).all(axis=1))[0]) > 0, f'Modality {mod} of level does not occur in the data'
            levels[np.where((level_trials == mod).all(axis=1))] = i
            if verbose:
                print(str(i) + ': ' + str(level))
        levels=np.int8(levels)
        clabels = {'level ' + str(level_names): level_mods}

        #check maps
        n_levels_mags = 0 if mags_map is None else mags_map.shape[0]
        n_levels_pars = 0 if pars_map is None else pars_map.shape[0]
        if n_levels_mags > 0 and n_levels_pars > 0: #either both maps should have the same number of levels, or 0
            assert n_levels_mags == n_levels_pars, 'magnitude and parameters maps have to indicate the same number of levels'
            #make sure nr of events correspond per row
            for c in range(n_levels):
                assert sum(mags_map[c,:] >= 0) + 1 == sum(pars_map[c,:] >= 0), 'nr of events in magnitudes map and parameters map do not correspond on row ' + str(c)
        else: #if 0, copy n_levels as zero map
            if n_levels_mags == 0:
                assert not (pars_map < 0).any(), 'If negative parameters are provided, magnitude map is required.'
                mags_map = np.zeros((n_levels, pars_map.shape[1]-1), dtype=int)
            else:
                pars_map = np.zeros((n_levels, mags_map.shape[1] + 1), dtype=int)
                if (mags_map < 0).any():
                    for c in range(n_levels):
                        pars_map[c, np.where(mags_map[c,:] < 0)[0]] = -1
                        pars_map[c, np.where(mags_map[c,:] < 0)[0]+1] = 1

        #print maps to check level/row mathcing
        if verbose:
            print('\nMagnitudes map:')
            for cnt in range(n_levels):
                print(str(cnt) + ': ', mags_map[cnt,:])

            print('\nParameters map:')
            for cnt in range(n_levels):
                print(str(cnt) + ': ', pars_map[cnt,:])

            #give explanation if negative parameters:
            if (pars_map < 0).any():
                print('\n-----')
                print('Negative parameters. Note that this stage is left out, while the parameters')
                print('of the other stages are compared column by column. In this parameter map example:')
                print(np.array([[0, 0, 0, 0],
                                [0, -1, 0, 0]]))
                print('the parameters of stage 1 are shared, as well as the parameters of stage 3 of')
                print('level 1 with stage 2 (column 3) of level 2 and the last stage of both')
                print('levels.')
                print('Given that event 2 is probably missing in level 2, it would typically')
                print('make more sense to let both stages around event 2 in level 1 vary as')
                print('compared to level 2:')
                print(np.array([[0, 0, 0, 0],
                                [0, -1, 1, 0]]))
                print('-----')

                
        #at this point, all should indicate the same number of levels
        assert n_levels == mags_map.shape[0] == pars_map.shape[0], 'number of unique levels should correspond to number of rows in map(s)'

        assert levels.shape[0] == self.durations.shape[0], 'levels parameter should contain the level per epoch.'
        return n_levels, levels, clabels, pars_map, mags_map


    def _EM_star(self, args): #for tqdm usage
        return self.EM(*args)
    
    def EM(self, magnitudes, parameters, maximization=True, magnitudes_to_fix=None, parameters_to_fix=None, max_iteration=1e3, tolerance=1e-4, min_iteration=1, mags_map=None, pars_map=None,levels=None, cpus=1):  
        '''
        Expectation maximization function underlying fit

        parameters
        ----------
        n_events : int
            how many events are estimated
        magnitudes : ndarray
            2D ndarray n_events * components (or 3D iteration * n_events * n_components), initial levelitions for events magnitudes. If magnitudes are estimated, the list provided is used as starting point,
            if magnitudes are fixed, magnitudes estimated will be the same as the one provided. When providing a list, magnitudes need to be in the same order
            _n_th magnitudes parameter is  used for the _n_th event
        parameters : list
            list of initial conditions for Gamma distribution parameters parameter (2D stage * parameter or 3D iteration * n_events * n_components). If parameters are estimated, the list provided is used as starting point,
            if parameters are fixed, parameters estimated will be the same as the one provided. When providing a list, stage need to be in the same order
            _n_th gamma parameter is  used for the _n_th stage
        maximization: bool
            If True (Default) perform the maximization phase in EM() otherwhise skip
        magnitudes_to_fix: bool
            To fix (True) or to estimate (False, default) the magnitudes of the channel contribution to the events
        parameters_to_fix : bool
            To fix (True) or to estimate (False, default) the parameters of the gammas
        max_iteration: int
            Maximum number of iteration for the expectation maximization
        tolerance: float
            Tolerance applied to the expectation maximization
        min_iteration: int
            Minimum number of iteration for the expectation maximization in the EM() function

        Returns
        -------
        lkh : float
            Summed log probabilities
        magnitudes : ndarray
            Magnitudes of the channel contribution to each event
        parameters: ndarray
            parameters for the gammas of each stage
        eventprobs: ndarray
            Probabilities with shape max_samples*n_trials*n_events
        traces: ndarray
            Values of the log-likelihood for each EM iteration
        param_dev : ndarray
            paramters for each iteration of EM
        ''' 
        
        assert mags_map.shape[0] == pars_map.shape[0], 'Both maps need to indicate the same number of levels.'
        n_levels = mags_map.shape[0]
        
<<<<<<< HEAD
=======
        null_stages = np.where(parameters[...,-1].flatten()<0)[0]
        wrong_shape = np.where(parameters[...,-2]!=self.shape)[0]
        if n_cond is None and len(null_stages)>0:
            raise ValueError(f'Wrong scale parameter input, provided scale parameter(s) {null_stages} should be positive but have value {parameters[...,-1].flatten()[null_stages]}')
        if n_cond is None and len(wrong_shape)>0:
            raise ValueError(f'Wrong shape parameter input, provided parameter(s) {wrong_shape} shape is {parameters[...,-2][wrong_shape]} but expected {self.shape}')

>>>>>>> b26ab693
        n_events = magnitudes.shape[magnitudes.ndim-2]
        locations = np.zeros((n_events+1,),dtype=int) #location per stage
        locations[1:-1] = self.location
        locations = np.tile(locations, (n_levels, 1))
        lkh, eventprobs = self._estim_probs_levels(magnitudes, parameters, locations, mags_map, pars_map, levels, cpus=cpus)
        initial_magnitudes = magnitudes.copy()
        initial_parameters = parameters.copy()
        
        traces = [lkh]
        param_dev = [parameters.copy()] #... and parameters
        i = 0
        if not maximization:
            lkh_prev = lkh
        else:
            lkh_prev = lkh
            parameters_prev = parameters.copy()

            while i < max_iteration :#Expectation-Maximization algorithm
                if i >= min_iteration and (np.isneginf(lkh) or tolerance > (lkh-lkh_prev)/np.abs(lkh_prev)):
                    break
                
                #As long as new run gives better likelihood, go on  
                lkh_prev = lkh.copy()
                parameters_prev = parameters.copy()

                for c in range(n_levels): #get params/mags

                    mags_map_level = np.where(mags_map[c,:]>=0)[0]
                    pars_map_level = np.where(pars_map[c,:]>=0)[0]
                    epochs_level = np.where(levels == c)[0]
                    
                    #get mags/pars by level
                    magnitudes[c,mags_map_level,:], parameters[c,pars_map_level,:] = self.get_magnitudes_parameters_expectation(eventprobs[np.ix_(range(self.max_d),epochs_level, mags_map_level)], subset_epochs=epochs_level)

                    magnitudes[c,magnitudes_to_fix,:] = initial_magnitudes[c,magnitudes_to_fix,:].copy()
                    parameters[c,parameters_to_fix,:] = initial_parameters[c,parameters_to_fix,:].copy()
                
                #set mags to mean if requested in map
                for m in range(n_events):
                    for m_set in np.unique(mags_map[:,m]):
                        if m_set >= 0:
                            magnitudes[mags_map[:,m] == m_set,m,:] = np.mean(magnitudes[mags_map[:,m] == m_set,m,:],axis=0)

                #set param to mean if requested in map
                for p in range(n_events+1):
                    for p_set in np.unique(pars_map[:,p]):
                        if p_set >= 0:
                            parameters[pars_map[:,p] == p_set,p,:] = np.mean(parameters[pars_map[:,p] == p_set,p,:],axis=0)
                lkh, eventprobs = self._estim_probs_levels(magnitudes, parameters, locations, mags_map, pars_map, levels, cpus=cpus)
                traces.append(lkh)
                param_dev.append(parameters.copy())
                i += 1
        _, eventprobs = self._estim_probs_levels(magnitudes, parameters, np.zeros(locations.shape).astype(int), mags_map, pars_map, levels, cpus=cpus)
        if i == max_iteration:
            warn(f'Convergence failed, estimation hitted the maximum number of iteration ({int(max_iteration)})', RuntimeWarning)
        return lkh, magnitudes, parameters, eventprobs, np.array(traces), np.array(param_dev)


    def get_magnitudes_parameters_expectation(self,eventprobs,subset_epochs=None):
        n_events = eventprobs.shape[2]
        n_trials = eventprobs.shape[1]
        if subset_epochs is None: #all trials
            subset_epochs = range(n_trials)

        magnitudes = np.zeros((n_events, self.n_dims))

        #Magnitudes from Expectation, Eq 11 from 2024 paper
        for event in range(n_events):
            for comp in range(self.n_dims):
                event_data = np.zeros((self.max_d, len(subset_epochs)))
                for trial_idx, trial in enumerate(subset_epochs):
                    start, end = self.starts[trial], self.ends[trial]
                    duration = end - start + 1
                    event_data[:duration, trial_idx] = self.crosscorr[start:end+1, comp]
                magnitudes[event, comp] = np.mean(np.sum(eventprobs[:, :, event] * event_data, axis=0))
            # scale cross-correlation with likelihood of the transition
            # sum by-trial these scaled activation for each transition events
            # average across trials
        
        #Gamma parameters from Expectation Eq 10 from 2024 paper
        #calc averagepos here as mean_d can be level dependent, whereas scale_parameters() assumes it's general
        event_times_mean = np.concatenate([np.arange(self.max_d) @ eventprobs.mean(axis=1), [np.mean(self.durations[subset_epochs])-1]])
        parameters = self.scale_parameters(eventprobs=None, n_events=n_events, averagepos=event_times_mean)                            

        return [magnitudes, parameters]
    


    def estim_probs(self, magnitudes, parameters, locations, n_events=None, subset_epochs=None, lkh_only=False, by_trial_lkh=False):
        '''
        parameters
        ----------
        magnitudes : ndarray
            2D ndarray n_events * components (or 3D iteration * n_events * n_components), initial conditions for events magnitudes. If magnitudes are estimated, the list provided is used as starting point,
            if magnitudes are fixed, magnitudes estimated will be the same as the one provided. When providing a list, magnitudes need to be in the same order
            _n_th magnitudes parameter is  used for the _n_th event
        parameters : list
            list of initial conditions for Gamma distribution parameters parameter (2D stage * parameter or 3D iteration * n_events * n_components). If parameters are estimated, the list provided is used as starting point,
            if parameters are fixed, parameters estimated will be the same as the one provided. When providing a list, stage need to be in the same order
            _n_th gamma parameter is  used for the _n_th stage
        locations : ndarray
            1D ndarray of int with size n_events+1, locations for events
        n_events : int
            how many events are estimated
        subset_epochs : list
            boolean array indicating which epoch should be taken into account for level-based calcs
        lkh_only: bool
            Returning eventprobs (True) or not (False)
        
        Returns
        -------
        loglikelihood : float
            Summed log probabilities
        eventprobs : ndarray
            Probabilities with shape max_samples*n_trials*n_events
        '''
        if n_events is None:
            n_events = magnitudes.shape[0]
        n_stages = n_events+1

        if subset_epochs is not None:
            if len(subset_epochs) == self.n_trials: #boolean indices
                subset_epochs = np.where(subset_epochs)[0]
            n_trials = len(subset_epochs)
            durations = self.durations[subset_epochs]
            starts = self.starts[subset_epochs]
            ends = self.ends[subset_epochs]
        else:
            n_trials = self.n_trials
            durations = self.durations
            starts = self.starts
            ends = self.ends

        gains = np.zeros((self.n_samples, n_events), dtype=np.float64)
        for i in range(self.n_dims):
            # computes the gains, i.e. congruence between the pattern shape
            # and the data given the magnitudes of the sensors
            gains = gains + self.crosscorr[:,i][np.newaxis].T * magnitudes[:,i]-magnitudes[:,i]**2/2
        gains = np.exp(gains)
        probs = np.zeros([self.max_d, n_trials,n_events], dtype=np.float64) # prob per trial
        probs_b = np.zeros([self.max_d, n_trials,n_events], dtype=np.float64)# Sample and state reversed
        for trial in np.arange(n_trials):
            # Following assigns gain per trial to variable probs 
            probs[:durations[trial],trial,:] = \
                gains[starts[trial]:ends[trial]+1,:] 
            # Same but samples and events are reversed, this allows to compute
            # fwd and bwd in the same way in the following steps
            probs_b[:durations[trial],trial,:] = \
                gains[starts[trial]:ends[trial]+1,:][::-1,::-1]

        pmf = np.zeros([self.max_d, n_stages], dtype=np.float64) # Gamma pmf for each stage scale
        for stage in range(n_stages):
            pmf[:,stage] = np.concatenate((np.repeat(0,locations[stage]), \
                self.distribution_pmf(parameters[stage,0], parameters[stage,1])[locations[stage]:]))
        pmf_b = pmf[:,::-1] # Stage reversed gamma pmf, same order as prob_b

        forward = np.zeros((self.max_d, n_trials, n_events), dtype=np.float64)
        backward = np.zeros((self.max_d, n_trials, n_events), dtype=np.float64)
        # Computing forward and backward helper variable
        #  when stage = 0:
        forward[:,:,0] = np.tile(pmf[:,0][np.newaxis].T,\
            (1,n_trials))*probs[:,:,0] #first stage transition is p(B) * p(d)
        backward[:,:,0] = np.tile(pmf_b[:,0][np.newaxis].T,\
                    (1,n_trials)) #Reversed gamma (i.e. last stage) without probs as last event ends at time T

        for event in np.arange(1,n_events):#Following stage transitions integrate previous transitions
            add_b = backward[:,:,event-1]*probs_b[:,:,event-1]#Next stage in back
            for trial in np.arange(n_trials):
                # convolution between gamma * gains at previous event and event
                forward[:,trial,event] = np.convolve(forward[:,trial,event-1], pmf[:,event])[:self.max_d]
                # same but backwards
                backward[:,trial,event] = np.convolve(add_b[:,trial], pmf_b[:, event])[:self.max_d]
            forward[:,:,event] = forward[:,:,event]*probs[:,:,event]
        #re-arranging backward to the expected variable
        backward = backward[:,:,::-1]#undoes stage inversion
        for trial in np.arange(n_trials):#Undoes sample inversion
            backward[:durations[trial],trial,:] = \
                backward[:durations[trial],trial,:][::-1]
        
        eventprobs = forward * backward
        eventprobs = np.clip(eventprobs, 0, None) #floating point precision error
        #eventprobs can be so low as to be 0, avoid dividing by 0
        #this only happens when magnitudes are 0 and gammas are randomly determined
        if (eventprobs.sum(axis=0) == 0).any() or (eventprobs[:,:,0].sum(axis=0) == 0).any(): 

            #set likelihood
            eventsums = eventprobs[:,:,0].sum(axis=0)
            eventsums[eventsums != 0] = np.log(eventsums[eventsums != 0])
            eventsums[eventsums == 0] = -np.inf
            likelihood = np.sum(eventsums)

            #set eventprobs, check if any are 0   
            eventsums = eventprobs.sum(axis=0)
            if (eventsums == 0).any():
                for i in range(eventprobs.shape[0]):
                    eventprobs[i,:,:][eventsums == 0] = 0
                    eventprobs[i,:,:][eventsums != 0] = eventprobs[i,:,:][eventsums != 0] / eventsums[eventsums != 0]
            else:
                eventprobs = eventprobs / eventprobs.sum(axis=0)

        else:

            likelihood = np.sum(np.log(eventprobs[:,:,0].sum(axis=0)))#sum over max_samples to avoid 0s in log
            eventprobs = eventprobs / eventprobs.sum(axis=0)

        if lkh_only:
            return likelihood
        elif by_trial_lkh:
            return forward * backward
        else:
            return [likelihood, eventprobs]

    def _estim_probs_levels(self, magnitudes, parameters, locations, mags_map, pars_map, levels, lkh_only=False, cpus=1):
        '''
        parameters
        ----------
        magnitudes : ndarray
            2D ndarray n_events * components (or 3D iteration * n_events * n_components), initial conditions for events magnitudes. If magnitudes are estimated, the list provided is used as starting point,
            if magnitudes are fixed, magnitudes estimated will be the same as the one provided. When providing a list, magnitudes need to be in the same order
            _n_th magnitudes parameter is  used for the _n_th event
        parameters : list
            list of initial conditions for Gamma distribution parameters parameter (2D stage * parameter or 3D iteration * n_events * n_components). If parameters are estimated, the list provided is used as starting point,
            if parameters are fixed, parameters estimated will be the same as the one provided. When providing a list, stage need to be in the same order
            _n_th gamma parameter is  used for the _n_th stage
        locations : ndarray
            2D n_level * n_events array indication locations for all events
        n_events : int
            how many events are estimated
        lkh_only: bool
            Returning eventprobs (True) or not (False)
        
        Returns
        -------
        loglikelihood : float
            Summed log probabilities
        eventprobs : ndarray
            Probabilities with shape max_samples*n_trials*n_events
        '''

        n_levels = mags_map.shape[0]
        likes_events_level = []
        if cpus > 1:
            with mp.Pool(processes=cpus) as pool:
                likes_events_level = pool.starmap(self.estim_probs, 
                    zip([magnitudes[c, mags_map[c,:]>=0, :] for c in range(n_levels)], [parameters[c, pars_map[c,:]>=0, :] for c in range(n_levels)], [locations[c, pars_map[c,:]>=0] for c in range(n_levels)],itertools.repeat(None), [levels == c for c in range(n_levels)], itertools.repeat(False)))
        else:
            for c in range(n_levels):
                magnitudes_level = magnitudes[c, mags_map[c,:]>=0, :] #select existing magnitudes
                parameters_level = parameters[c, pars_map[c,:]>=0, :] #select existing params
                likes_events_level.append(self.estim_probs(magnitudes_level, parameters_level, locations[c, pars_map[c,:]>=0], subset_epochs = (levels == c)))

        likelihood = np.sum([x[0] for x in likes_events_level])
        eventprobs = np.zeros((self.max_d, len(levels), mags_map.shape[1]))
        for c in range(n_levels):
            eventprobs[np.ix_(range(self.max_d), levels == c, mags_map[c,:]>=0)] = likes_events_level[c][1]

        if lkh_only:
            return likelihood
        else:
            return [likelihood, eventprobs]

    def distribution_pmf(self, shape, scale):
        '''
        Returns PMF for a provided scipy disttribution with shape and scale, on a range from 0 to max_length 
        
        parameters
        ----------
        shape : float
            shape parameter
        scale : float
            scale parameter     
        Returns
        -------
        p : ndarray
            probabilty mass function for the distribution with given scale
        '''
        p = self.pdf(np.arange(self.max_d), shape, scale=scale)
        p = p/np.sum(p)
        p[np.isnan(p)] = 0 #remove potential nans
        return p
    
    def scale_parameters(self, eventprobs=None, n_events=None, averagepos=None):
        '''
        Used for the re-estimation in the EM procdure. The likeliest location of 
        the event is computed from eventprobs. The scale parameter are then taken as the average 
        distance between the events
        
        parameters
        ----------
        eventprobs : ndarray
            [samples(max_d)*n_trials*n_events] = [max_d*trials*nTransition events]
        durations : ndarray
            1D array of trial length
        mags : ndarray
            2D ndarray components * nTransition events, initial conditions for events magnitudes
        shape : float
            shape parameter for the gamma, defaults to 2  
        
        Returns
        -------
        params : ndarray
            shape and scale for the gamma distributions
        '''
        params = np.zeros((n_events+1,2), dtype=np.float64)
        params[:,0] = self.shape
        params[:,1] = np.diff(averagepos, prepend=0)
        params[:,1] = [self.mean_to_scale(x[1],x[0]) for x in params]
        return params

    def backward_estimation(self,max_events=None, min_events=0, max_fit=None, max_starting_points=1, tolerance=1e-4, maximization=True, max_iteration=1e3):
        '''
        First read or estimate max_event solution then estimate max_event - 1 solution by 
        iteratively removing one of the event and pick the one with the highest 
        loglikelihood
        
        parameters
        ----------
        max_events : int
            Maximum number of events to be estimated, by default the output of hmp.models.hmp.compute_max_events()
        min_events : int
            The minimum number of events to be estimated
        max_fit : xarray
            To avoid re-estimating the model with maximum number of events it can be provided 
            with this arguments, defaults to None
        max_starting_points: int
            how many random starting points iteration to try for the model estimating the maximal number of events
        tolerance: float
            Tolerance applied to the expectation maximization in the EM() function
        maximization: bool
            If True (Default) perform the maximization phase in EM() otherwhise skip
        max_iteration: int
            Maximum number of iteration for the expectation maximization in the EM() function
        '''
        if max_events is None and max_fit is None:
            max_events = self.compute_max_events()
        if not max_fit:
            if max_starting_points > 0:
                print(f'Estimating all solutions for maximal number of events ({max_events}) with 1 pre-defined starting point and {max_starting_points-1} starting points')
            event_loo_results = [self.fit_n(max_events, starting_points=max_starting_points,  verbose=False)]
        else:
            event_loo_results = [max_fit]
        max_events = event_loo_results[0].event.max().values+1

        for n_events in np.arange(max_events-1,min_events,-1):

            #only take previous model forward when it's actually fitting ok
            if event_loo_results[-1].loglikelihood.values != -np.inf:                

                print(f'Estimating all solutions for {n_events} events')
                        
                pars_prev = event_loo_results[-1].dropna('stage').parameters.values
                mags_prev = event_loo_results[-1].dropna('event').magnitudes.values

                events_temp, pars_temp = [],[]
                
                for event in np.arange(n_events + 1):#creating all possible solutions
                    events_temp.append(mags_prev[np.arange(n_events+1) != event,])
                    
                    temp_pars = np.copy(pars_prev)
                    temp_pars[event,1] = temp_pars[event,1] + temp_pars[event+1,1] #combine two stages into one
                    temp_pars = np.delete(temp_pars, event+1, axis=0)
                    pars_temp.append(temp_pars)

                if self.cpus == 1:
                    event_loo_likelihood_temp = []
                    for i in range(len(events_temp)):
                        event_loo_likelihood_temp.append(self.fit_n(n_events, events_temp[i],pars_temp[i],tolerance=tolerance,max_iteration=max_iteration,maximization=maximization,verbose=False))
                else:
                    inputs = zip(itertools.repeat(n_events), events_temp, pars_temp,\
                                itertools.repeat([]), itertools.repeat([]),\
                                itertools.repeat(tolerance), itertools.repeat(max_iteration), \
                                itertools.repeat(maximization), itertools.repeat(1),\
                                itertools.repeat(1),itertools.repeat(True),\
                                itertools.repeat(False),itertools.repeat(1))
                    with mp.Pool(processes=self.cpus) as pool:
                        event_loo_likelihood_temp = pool.starmap(self.fit_n, inputs)

                lkhs = [x.loglikelihood.values for x in event_loo_likelihood_temp]
                event_loo_results.append(event_loo_likelihood_temp[np.nanargmax(lkhs)])

                #remove event_loo_likelihood
                del event_loo_likelihood_temp
                # Force garbage collection
                gc.collect()
            
            else: 
                print(f'Previous model did not fit well. Estimating a neutral {n_events} event model.')
                event_loo_results.append(self.fit_n(n_events, tolerance=tolerance, max_iteration = max_iteration, maximization = maximization))
        event_loo_results = xr.concat(event_loo_results, dim="n_events", fill_value=np.nan)
        event_loo_results = event_loo_results.assign_coords({"n_events": np.arange(max_events,min_events,-1)})
        event_loo_results = event_loo_results.assign_attrs(method='backward')
        if 'sp_parameters' in event_loo_results.attrs:
            del event_loo_results.attrs['sp_parameters']
            del event_loo_results.attrs['sp_magnitudes']
            del event_loo_results.attrs['maximization']
        return event_loo_results

    def compute_max_events(self):
        '''
        Compute the maximum possible number of events given event width  minimum reaction time
        '''
<<<<<<< HEAD
        return int(np.rint(np.percentile(self.durations, 10)//(self.location)))
=======
        return int(np.rint(np.percentile(self.durations, 10)//(self.location)))+2
        
    @staticmethod        
    def compute_times(init, estimates, duration=False, fill_value=None, mean=False, mean_in_participant=True, cumulative=False, add_rt=False, extra_dim=None, as_time=False, errorbars=None, center_measure='mean',estimate_method='max', onset=False):
        '''
        Compute the likeliest onset times for each event

        parameters
        ----------
        init : 
            Initialized HMP object 
        estimates : xr.Dataset
            Estimated instance of an HMP model 
        duration : bool
            Whether to compute onset times (False) or stage duration (True)
        fill_value : float | ndarray
            What value to fill for the first onset/duration.
        mean : bool 
            Whether to compute the mean (True) or return the single trial estimates
            Note that mean and errorbars cannot both be true.
        mean_in_partipant : bool
            Whether the mean is first computed within participant before calculating the overall mean.
        cumulative : bool
            Outputs stage duration (False) or time of onset of stages (True)
        add_rt : bool
            whether to append the last stage up to the RT
        extra_dim : str
            if string the times are averaged within that dimension
        as_time : bool
            if true, return time (ms) instead of samples
        errorbars : str
            calculate 95% confidence interval ('ci'), standard deviation ('std'),
            standard error ('se') on the times or durations, or None.
            Note that mean and errorbars cannot both be true.
        center_measure : string
            mean (default) or median, used to calculate the measure within participant if mean is True
        estimate_method : string
            'max' or 'mean', either take the max probability of each event on each trial, or the weighted 
            average.
        onset : bool
            Whether to compute time at peak (False, Default) or onset of the Event (True)

        Returns
        -------
        times : xr.DataArray
            Transition event onset or stage duration with trial_x_participant*event dimensions or only event dimension if mean = True
            Contains nans for missing stages.
        '''

        assert not(mean and errorbars is not None), 'Only one of mean and errorbars can be set.'

        if estimate_method is None:
            estimate_method = 'max'
        event_shift = 0
        if onset:
            event_shift = init.event_width_samples//2
        eventprobs = estimates.eventprobs.fillna(0).copy()
        if estimate_method == "max":
            times = eventprobs.argmax('samples') - event_shift #Most likely event location
        else:
            times = xr.dot(eventprobs, eventprobs.samples, dims='samples') - event_shift
        times = times.astype('float32')#needed for eventual addition of NANs
        #in case there is a single model, but there are empty stages at the end
        #this happens with selected model from backward estimation
        if 'n_events' in times.coords and len(times.shape) == 2:
            tmp = times.mean('trial_x_participant').values
            if tmp[-1] == -event_shift:
                filled_stages = np.where(tmp != -event_shift)[0]
                times = times[:, filled_stages]
        #set to nan if stage missing
        if extra_dim == 'condition':
            times_cond = times.groupby('cond').mean('trial_x_participant').values #take average to make sure it's not just 0 on the trial-level
            for c, e in np.argwhere(times_cond == -event_shift):
                times[times['cond']==c, e] = np.nan
        elif extra_dim == 'n_events':
            times_n_events = times.mean('trial_x_participant').values
            for x, e in np.argwhere(times_n_events == -event_shift):
                times[x,:,e] = np.nan
        if as_time:
            times = times * 1000/init.sfreq
        if duration:
            fill_value=0
        if fill_value != None:            
            added = xr.DataArray(np.repeat(fill_value,len(times.trial_x_participant))[np.newaxis,:],
                                 coords={'event':[0], 
                                         'trial_x_participant':times.trial_x_participant})
            times = times.assign_coords(event=times.event+1)
            times = times.combine_first(added)
        if add_rt:             
            rts = init.named_durations
            if as_time:
                rts = rts * 1000/init.sfreq
            rts = rts.assign_coords(event=int(times.event.max().values+1))
            rts = rts.expand_dims(dim="event")
            times = xr.concat([times, rts], dim='event')
            if extra_dim == 'n_events': #move rts inside the nans of the missing stages
                for e in times['n_events'].values:
                    tmp = np.squeeze(times.isel(n_events = times['n_events'] == e).values) #seems overly complicated, but is necessary
                    #identify first nan column
                    first_nan = np.where(np.isnan(np.mean(tmp,axis=0)))[0]
                    if len(first_nan) > 0:
                        first_nan = first_nan[0]
                        tmp[:,first_nan] = tmp[:,-1]
                        tmp[:,-1] = np.nan
                        times[times['n_events'] == e,:, :] = tmp
        if duration: #taking into account missing events, hence the ugly code
            times = times.rename({'event':'stage'})
            if not cumulative:
                if not extra_dim:
                    times = times.diff(dim='stage')
                elif extra_dim == 'condition': #by cond, ignore missing events
                    for c in np.unique(times['cond'].values):
                        tmp = times.isel(trial_x_participant = estimates['cond'] == c).values
                        #identify nan columns == missing events
                        missing_evts = np.where(np.isnan(np.mean(tmp,axis=0)))[0]
                        tmp = np.diff(np.delete(tmp, missing_evts, axis=1)) #remove 0 columns, calc difference
                        #insert nan columns (to maintain shape), 
                        for missing in missing_evts:
                            tmp = np.insert(tmp, missing-1, np.nan, axis=1)
                        #add extra column to match shape
                        tmp = np.hstack((tmp,np.tile(np.nan,(tmp.shape[0],1)))) 
                        times[estimates['cond'] == c, :] = tmp
                    times = times[:,:-1] #remove extra column
                elif extra_dim == 'n_events':
                    for e in times['n_events'].values:
                        tmp = np.squeeze(times.isel(n_events = times['n_events'] == e).values) #seems overly complicated, but is necessary
                        #identify nan columns == missing events
                        missing_evts = np.where(np.isnan(np.mean(tmp,axis=0)))[0]
                        tmp = np.diff(np.delete(tmp, missing_evts, axis=1)) #remove 0 columns, calc difference
                        #insert nan columns (to maintain shape), in contrast to above,
                        #here add columns at the end, as no actually 'missing' events
                        tmp = np.hstack((tmp,np.tile(np.nan,(tmp.shape[0],len(missing_evts))))) 
                        #add extra column to match shape
                        tmp = np.hstack((tmp,np.tile(np.nan,(tmp.shape[0],1)))) 
                        times[times['n_events'] == e,:, :] = tmp
                    times = times[:,:,:-1] #remove extra column
        
        if mean:
            if extra_dim == 'condition': #calculate mean only in trials of specific condition
                if mean_in_participant:
                    if center_measure == 'mean':
                        times = times.groupby('cond_x_participant').mean('trial_x_participant')
                    elif center_measure == 'median':
                        times = times.groupby('cond_x_participant').median('trial_x_participant')
                    else:
                        print('center measure not recognized')
                    times = times.groupby('cond').mean('cond_x_participant')       
                else:
                    if center_measure == 'mean':
                        times = times.groupby('cond').mean('trial_x_participant')
                    elif center_measure == 'median':
                        times = times.groupby('cond').median('trial_x_participant')
                    else:
                        print('center measure not recognized')
            else:
                if mean_in_participant:
                    if center_measure == 'mean':
                        times = times.groupby('participant').mean('trial_x_participant').mean('participant')
                    elif center_measure == 'median':
                        times = times.groupby('participant').median('trial_x_participant').mean('participant')
                    else:
                        print('center measure not recognized')
                else:
                    if center_measure == 'mean':
                        times = times.mean('trial_x_participant')
                    elif center_measure == 'median':
                        times = times.median('trial_x_participant')
                    else:
                        print('center measure not recognized')
                    
        elif errorbars:
            if extra_dim == 'condition':
                errorbars_model = np.zeros((len(np.unique(times['cond'])), 2,times.shape[1]))
                if errorbars == 'std':
                    std_errs = times.groupby('cond').reduce(np.std, dim='trial_x_participant').values
                    for c in np.unique(times['cond']):
                        errorbars_model[c,:,:] = np.tile(std_errs[c,:], (2,1))
                elif errorbars == 'se':
                    se_errs = times.groupby('cond_x_participant').mean('trial_x_participant').groupby('cond').reduce(sem, dim='cond_x_participant').values
                    for c in np.unique(times['cond']):
                        errorbars_model[c,:,:] = np.tile(se_errs[c,:], (2,1))
            elif extra_dim == 'n_events':
                errorbars_model = np.zeros((times.shape[0], 2, times.shape[2]))
                if errorbars == 'std':
                    std_errs = times.reduce(np.std, dim='trial_x_participant').values
                    for e in np.unique(times['n_events']):
                        errorbars_model[times['n_events']==e,:,:] = np.tile(std_errs[times['n_events']==e,:], (2,1))
                elif errorbars == 'se':
                    se_errs = times.groupby('participant').mean('trial_x_participant').groupby('n_events').reduce(sem, dim='participant', axis=0).values
                    for c in np.unique(times['cond']):
                        errorbars_model[c,:,:] = np.tile(se_errs[c,:], (2,1))
            else:
                if errorbars == 'std':
                    errorbars_model = np.tile(times.reduce(np.std, dim='trial_x_participant').values, (2,1))
                elif errorbars == 'se':
                    errorbars_model = np.tile(times.groupby('participant').mean('trial_x_participant').reduce(sem, dim='participant').values, (2,1))
            times = errorbars_model
        return times
   
    @staticmethod
    def compute_topographies(epoch_data, estimated, init, extra_dim=None, mean=True, mean_in_participant=True, peak=True, estimate_method='max'):
        """
        Compute topographies for each trial. 
         
        parameters
        ----------
         	epoch_data: xr.Dataset 
                Epoched data
         	estimated: xr.Dataset 
                estimated model parameters and event probabilities
         	init : 
                Initialized HMP object 
         	extra_dim: str 
                if True the topography is computed in the extra dimension
         	mean: bool 
                if True mean will be computed instead of single-trial channel activities
            mean_in_partipant : bool
                Whether the mean is first computed within participant before calculating the overall mean.
            peak : bool
                if true, return topography at peak of the event. If false, return topographies weighted by a normalized template.
            estimate_method : string
                'max' or 'mean', either take the max probability of each event on each trial, or the weighted 
                average.

         Returns
         -------
         	event_values: xr.DataArray
                array containing the values of each electrode at the most likely transition time
                contains nans for missing events
        """

        if estimate_method is None:
            estimate_method = 'max'

        epoch_data = epoch_data.rename({'epochs':'trials'}).\
                          stack(trial_x_participant=['participant','trials']).data.fillna(0).drop_duplicates('trial_x_participant')
        estimated = estimated.eventprobs.fillna(0).copy()
        n_events = estimated.event.count().values
        n_trials = estimated.trial_x_participant.count().values
        n_channels = epoch_data.channels.count().values

        epoch_data = epoch_data.sel(trial_x_participant=estimated.trial_x_participant) #subset to estimated

        if not peak:
            normed_template = init.template/np.sum(init.template)

        if not extra_dim or extra_dim == 'condition': #also in the condition case, only one fit per trial
            if estimate_method == "max":
                times = estimated.argmax('samples') #Most likely event location
            else:
                times = np.round(xr.dot(estimated, estimated.samples, dims='samples'))
        
            event_values = np.zeros((n_channels,n_trials,n_events))
            for ev in range(n_events):
                for tr in range(n_trials):
                    samp = int(times.values[tr,ev])
                    if peak:
                        event_values[:,tr,ev] = epoch_data.values[:,samp,tr]
                    else:
                        vals = epoch_data.values[:,samp:samp+init.event_width_samples//2,tr]
                        event_values[:,tr,ev] = np.dot(vals, normed_template[:vals.shape[1]])          
                    
            event_values = xr.DataArray(event_values, 
                        dims = ["channels","trial_x_participant","event",],
                        coords={"trial_x_participant":estimated.trial_x_participant,
                                "event": estimated.event,
                                "channels":epoch_data.channels
                        })
            event_values = event_values.transpose("trial_x_participant","event","channels") #to maintain previous behavior

            if not extra_dim:
                #set to nan if stage missing
                times = times.mean('trial_x_participant').values
                for e in np.argwhere(times == 0):
                    event_values[:,e,:] = np.nan
                        
            if extra_dim == 'condition':
                #add coords
                event_values = event_values.assign_coords({'cond_x_participant': ('trial_x_participant', epoch_data['cond_x_participant'].values),
                                            'cond': ('trial_x_participant', epoch_data['cond'].values)})

                #set to nan if stage missing
                times = times.groupby('cond').mean('trial_x_participant').values
                for c, e in np.argwhere(times == 0):
                    event_values[event_values['cond']==c,e,:] = np.nan

        elif extra_dim == 'n_events': #here we need values per fit
            n_dim = estimated[extra_dim].count().values
            event_values = np.zeros((n_dim, n_channels, n_trials, n_events))*np.nan
            for x in range(n_dim):
                if estimate_method == "max":
                    times = estimated[x].argmax('samples')
                else:
                    times = np.round(xr.dot(estimated[x], estimated.samples, dims='samples'))
                for ev in range(n_events):
                    for tr in range(n_trials):
                        samp = int(times.values[tr,ev])
                        if peak:
                            event_values[x,:,tr,ev] = epoch_data.values[:,samp,tr]  
                        else:
                            vals = epoch_data.values[:,samp:samp+init.event_width_samples//2,tr]
                            event_values[x,:,tr,ev] = np.dot(vals, normed_template[:vals.shape[1]]) 

                #set to nan if missing
                times = times.mean('trial_x_participant').values
                for e in np.argwhere(times == 0):
                    event_values[x,:,:,e] = np.nan
                
            event_values = xr.DataArray(event_values, 
                    dims = [extra_dim, "channels", "trial_x_participant","event"],
                    coords={extra_dim:estimated[extra_dim],
                            "trial_x_participant":estimated.trial_x_participant,
                            "event": estimated.event,
                            "channels":epoch_data.channels
                    })
            event_values = event_values.transpose(extra_dim, "trial_x_participant","event","channels") #to maintain previous behavior
        else:
            print('Unknown extra dimension')

        if mean:
            if extra_dim == 'condition': #calculate mean within condition trials
                if mean_in_participant:
                    tmp = event_values.groupby('cond_x_participant').mean('trial_x_participant')
                    tmp = tmp.assign_coords({'cond': ('cond_x_participant', [x[1] for x in tmp['cond_x_participant'].data])})
                    return tmp.groupby('cond').mean('cond_x_participant')
                else:
                    return event_values.groupby('cond').mean('trial_x_participant')
            else:
                if mean_in_participant:
                    return event_values.groupby('participant').mean('trial_x_participant').mean('participant')
                else:
                    return event_values.mean('trial_x_participant')
        else:
            return event_values
>>>>>>> b26ab693

    def gen_random_stages(self, n_events):
        '''
        Returns random stage duration between 0 and mean RT by iteratively drawind sample from a 
        uniform distribution between the last stage duration (equal to 0 for first iteration) and 1.
        Last stage is equal to 1-previous stage duration.
        The stages are then scaled to the mean RT
        
        parameters
        ----------
        n_events : int
            how many events
        
        Returns
        -------
        random_stages : ndarray
            random partition between 0 and mean_d
        '''
        mean_d = int(self.mean_d)
        rnd_durations = np.zeros(n_events + 1)
        while any(rnd_durations < self.event_width_samples): #at least event_width
            rnd_events = np.random.default_rng().integers(low = 0, high = mean_d, size = n_events) #n_events between 0 and mean_d
            rnd_events = np.sort(rnd_events)
            rnd_durations = np.hstack((rnd_events, mean_d)) - np.hstack((0, rnd_events))  #associated durations
        random_stages = np.array([[self.shape, self.mean_to_scale(x, self.shape)] for x in rnd_durations])
        return random_stages    
    
<<<<<<< HEAD
=======
    def gen_mags(self, n_events, n_samples=None, lower_bound=-1, upper_bound=1, method=None, size=3, decimate=False, verbose=True):
        """
        Generate magnitudes sampled on a grid with n_events combinations. 
        This is a generator function that can be used to generate a set of magnitudes for testing different starting point to the EM algorithm
         
        parameters
        ----------
         	 n_events: int
                Number of events in the HMP model
         	 n_samples: int
                Number of samples to generate ( default : len ( grid ))
         	 lower_bound: float 
                Lower bound of the grid ( default : - 1 )
         	 upper_bound: float
                Upper bound of the grid ( default : 1 )
         	 method: str
                Method for generating the magnitudes ( default : None )
         	 size: int
                Size of the grid ( default : 3 )
         	 decimate: bool 
                If True the number of samples will be decimated to the size of the grid ( default : False )
         	 verbose: bool
                If True the number of samples will be printed to standard output ( default : True )
         
         Returns
         -------
         	 List of n_samples magnitude ( s ) sampled on
        """
        '''
        Return magnitudes sampled on a grid with n points between lower_bound and upper_bound for the n_events. All combinations are tested
        '''
        from itertools import product    
        if n_samples == 1:
            grid = np.zeros((n_events, 1, self.n_dims))
        else: 
            grid = np.array([x for x in product(np.linspace(lower_bound,upper_bound,size), repeat=self.n_dims)])

        if verbose:
            print(f'Number of potential magnitudes: {len(grid)}') 

        if n_samples is None:
            n_samples = len(grid)
        if n_samples > len(grid):
            method='random'
        if decimate:
            n_samples = int(np.rint(len(grid) / decimate))
            
        if method is None and len(grid) != n_samples:
            sort_table = np.argsort(np.abs(np.sum(grid, axis=-1)), axis=0)[::-1]
            grid = grid[sort_table[:n_samples]]
            n_samples = len(grid)
            if verbose:
                print(f'Because of decimation {len(grid)} will be estimated.')
        gen_mags = np.zeros((n_events, n_samples, self.n_dims))
        for event in range(n_events):
            if method is None:
                gen_mags[event,:,:] = grid
            elif method == "random":
                gen_mags[event,:,:] = grid[np.random.choice(range(len(grid)), size=n_samples, replace=True)]
        gen_mags = np.transpose(gen_mags, axes=(1,0,2))
        return gen_mags
    
    def _grid_search(self, n_stages, n_points=None, verbose=True, start_time=0, end_time=None, iter_limit=np.inf, step=1, offset=None, method='slide'):
        '''
        This function decomposes the mean RT into a grid with points. Ideal case is to have a grid with one sample = one search point but the number
        of possibilities badly scales with the length of the RT and the number of stages. Therefore the iter_limit is used to select an optimal number
        of points in the grid with a given spacing. After having defined the grid, the function then generates all possible combination of 
        event placements within this grid. It is faster than using random points (both should converge) but depending on the mean RT and the number 
        of events to look for, the number of combination can be really large. 
        
        parameters
        ----------
        n_stages : int
            how many event to look for +1
        n_points: int 
            how many points to look for ( default : None ). If None the number of points will be chosen from the length of the time
        verbose: bool
            Output useful print (True, default)
        start_time: int
            at what time to start the grid
        end_time: int
            at what time to stop the grid
        iter_limit: int
            How many iteration max, if grid is longer the grid will be decimated
        step: 
            How many step, i.e. samples, between two iterations
        offset:
        method:


        Returns
        -------
        parameters : ndarray
            3D array with numper of possibilities * n_stages * 2 (gamma parameters)
        '''
        from itertools import combinations_with_replacement, permutations  
        from math import comb as binomcoeff
        import more_itertools as mit
        if offset is None:
            offset = 1
        start_time = int(start_time)
        if end_time is None:
            end_time = int(self.mean_d)
        duration = end_time-start_time
        if n_points is None:
            n_points = duration//step
            duration = step*n_points
        check_n_posibilities = binomcoeff(n_points-1, n_stages-1)
        if check_n_posibilities > iter_limit:
            while binomcoeff(n_points-1, n_stages-1) > iter_limit:
                n_points = n_points-1
            step = duration//n_points#same if no points removed in the previous step
            end_time = start_time+step*(n_points-1)#Rounding up to step size
            duration = end_time-start_time
        end_time = start_time+step*(n_points)#Rounding up to step size  
        grid = np.array([x for x in np.linspace(start_time+step, end_time-step, (duration//step))-start_time])#all possible durations
        grid = grid[grid < duration - ((n_stages-2)*step)]#In case of >2 stages avoid impossible durations, just to speed up
        grid = grid[grid >= offset]
        comb = np.array([x for x in combinations_with_replacement(grid, n_stages) if np.round(np.sum(x)) == np.round(duration)])#A bit bruteforce
        if len(comb)>0:
            new_comb = []
            for c in comb:
                new_comb.append(np.array(list(mit.distinct_permutations(c))))
            comb = np.vstack(new_comb)
            parameters = np.zeros((len(comb),n_stages,2), dtype=np.float64)
            for idx, y in enumerate(comb):
                parameters[idx, :, :] = [[self.shape, self.mean_to_scale(x,self.shape)] for x in y]
            if verbose:
                if check_n_posibilities > iter_limit:
                    print(f'Initial number of possibilities is {check_n_posibilities}.') 
                    print(f'Given the number of max iterations = {iter_limit}: fitting {len(comb)} models based on all \n possibilities from grid search with a spacing of {int(step)} samples and {n_points} points  \n and durations of {grid}.')
                else:
                    print(f'Fitting {len(comb)} models using grid search')
            if method == 'grid':
                return parameters
            else:
                return parameters[np.argsort(parameters[:,0,1]),:,:]
        else:
            raise ValueError(f'No combination found given length of the data {self.mean_d}, number of events {n_stages} and a max iteration of {iter_limit}')
    
>>>>>>> b26ab693
    
    def fit(self, step=None, verbose=True, end=None, tolerance=1e-3, diagnostic=False, return_estimates=False, by_sample=False, pval = None):
        """
         Instead of fitting an n event model this method starts by fitting a 1 event model (two stages) using each sample from the time 0 (stimulus onset) to the mean RT. 
         Therefore it tests for the landing point of the expectation maximization algorithm given each sample as starting point and the likelihood associated with this landing point. 
         As soon as a starting points reaches the convergence criterion, the function fits an n+1 event model and uses the next samples in the RT as starting point for the following event
         
        parameters
        ----------
         	 step: float
                The size of the step from 0 to the mean RT, defaults to the widths of the expected event.
         	 verbose: bool 
                If True print information about the fit
         	 end: int
                The maximum number of samples to explore within each trial
         	 trace: bool 
                If True keep the scale and magnitudes parameters for each iteration
         	 tolerance: float
                The tolerance used for the convergence in the EM() function
         	 diagnostic: bool
                If True print a diagnostic plot of the EM traces for each iteration and several statistics at each iteration
             return_estimates : bool
                return all intermediate models
             by_sample : bool
                try every sample as the starting point, even if a later event has already
                been identified. This in case the method jumped over a local maximum in an earlier estimation.
             pval: float
                 p-value for the detection of the first event, test the first location for significance compared to a distribution of noise estimates
         
         Returns: 
         	 A the fitted HMP mo
        """
        if end is None:
            end = self.mean_d
        if step is None:
            step = self.event_width_samples
        max_event_n = self.compute_max_events()*10#not really nedded, if it fits it fits
        if diagnostic:
            cycol = cycle(default_colors)
        pbar = tqdm(total = int(np.rint(end)))#progress bar
        n_events, j, time = 1, 1, 0 #j = sample after last placed event
        #Init pars (need this for min_model)
        pars = np.zeros((max_event_n+1,2))
        pars[:,0] = self.shape #final gamma parameters during estimation, shape x scale
        pars_prop = pars[:n_events+1].copy() #gamma params of current estimation
        pars_prop[0,1] = self.mean_to_scale(j*step, self.shape) #initialize gamma_parameters at 1 sample
        last_stage = self.mean_to_scale(end-j*step, self.shape) #remainder of time
        pars_prop[-1,1] = last_stage

        #Init mags
        mags = np.zeros((max_event_n, self.n_dims)) #final mags during estimation

        # The first new detected event should be higher than the bias induced by splitting the RT in two random partition
        if pval is not None:
            lkh = self.fit_n(1, maximization=False, starting_points=100, return_max=False, verbose=False)
            lkh_prev = lkh.loglikelihood.mean() + lkh.loglikelihood.std()*norm_pval.ppf(1-pval)
        else:
            lkh_prev = -np.inf
        if return_estimates:
            estimates = [] #store all n_event solutions
        
        # Iterative fit
        while self.scale_to_mean(last_stage, self.shape) >= self.location and n_events <= max_event_n:

            prev_time = time
            
            #get new parameters
            mags_props, pars_prop = self.propose_fit_params(n_events, by_sample, step, j, mags, pars, end)
            last_stage = pars_prop[n_events,1]
            pars_prop = np.array([pars_prop])

            #Estimate model based on these propositions
            solutions = self.fit_n(n_events, mags_props, pars_prop, None, None,\
                            verbose=False, cpus=1, tolerance=tolerance)
            sol_lkh = solutions.loglikelihood.values
            sol_sample_new_event = int(np.round(self.scale_to_mean(np.sum(solutions.parameters.values[:n_events,1]), self.shape)))
            
            #Diagnostic plot
            if diagnostic:
                plt.plot(solutions.traces.T, alpha=.3, c='k')
                print()
                print('Event found at sample ' + str(sol_sample_new_event))
                print(f'Events at {np.round(self.scale_to_mean(np.cumsum(solutions.parameters.values[:,1]), self.shape)).astype(int)}')
                print('lkh change: ' + str(solutions.loglikelihood.values - lkh_prev))
            #check solution
            if sol_lkh - lkh_prev > 0:#accept solution if likelihood improved
            
                lkh_prev = sol_lkh

                #update mags, params,
                mags[:n_events] = solutions.magnitudes.values
                pars[:n_events+1] = solutions.parameters.values

                #store solution
                if return_estimates:
                    estimates.append(solutions)

                #search for an additional event, starting again at sample 1 from prev event,
                #or next sample if by_sample
                n_events += 1
                if by_sample:
                    j += 1
                    time = j * step
                else:
                    j = 1
                    time = sol_sample_new_event + j * step


                #Diagnostic plot
                if diagnostic:
                    color = next(cycol)
                    plt.plot(solutions.traces.T, c=color, label=f'n-events {n_events-1}')
                if verbose: 
                    print(f'Transition event {n_events-1} found around sample {sol_sample_new_event}')


            else: #reject solution, search on
                prev_sample = int(np.round(self.scale_to_mean(np.sum(pars[:n_events-1,1]), self.shape)))
                if not by_sample: #find furthest explored param. Note: this also work by_sample, just a tiny bit faster this way
                    max_scale = np.max([np.sum(x[:n_events,1]) for x in solutions.param_dev.values])
                    max_sample = int(np.round(self.scale_to_mean(max_scale, self.shape)))
                    j = np.max([max_sample - prev_sample +1, (j+1)*step])/step #either ffwd to furthest explored sample or add 1 to j
                    time = prev_sample + j*step
                else:
                    j += 1
                    time = j*step
            
            pbar.update(int(np.rint(time-prev_time)))

        #done estimating

        n_events = n_events-1
        if verbose:
            print()
            print('All events found, refitting final combination.')
        if diagnostic:
            plt.ylabel('Log-likelihood')
            plt.xlabel('EM iteration')
            plt.legend()
        mags = mags[:n_events, :]
        pars = pars[:n_events+1, :]
        if n_events > 0:
<<<<<<< HEAD
            fit = self.fit_n(n_events, parameters=np.array([pars]), magnitudes=np.array([mags]), verbose=verbose, cpus=1)
=======
            fit = self.fit_single(n_events, parameters=pars, magnitudes=mags, verbose=verbose, cpus=1)

            fit = fit.assign_attrs(step=step, by_sample=int(by_sample))
>>>>>>> b26ab693

            fit = fit.assign_attrs(method='fit', step=step, by_sample=int(by_sample))
        else:
            warn('Failed to find more than two stages, returning None')
            fit = None
        del fit.attrs['sp_parameters']
        del fit.attrs['sp_magnitudes']
        del fit.attrs['maximization']
        pbar.update(int(np.rint(end)-int(np.rint(time))))
        if return_estimates:
            return fit, estimates
        else:
            return fit

    def propose_fit_params(self, n_events, by_sample, step, j, mags, pars, end):

        if by_sample and n_events > 1: #go through the whole range sample-by-sample, j is sample since start
                
                scale_j = self.mean_to_scale(step*j, self.shape)

                #New parameter proposition
                pars_prop = pars[:n_events].copy() #pars so far
                n_event_j = np.argwhere(scale_j > np.cumsum(pars_prop[:,1])) + 2 #counting from 1
                n_event_j = np.max(n_event_j) if len(n_event_j) > 0 else 1
                n_event_j = np.min([n_event_j, n_events]) #do not insert even after last stage

                #insert j at right spot, subtract prev scales
                pars_prop = np.insert(pars_prop, n_event_j-1, [self.shape, scale_j - np.sum(pars_prop[:n_event_j-1,1])],axis=0)
                #subtract inserted scale from next event
                pars_prop[n_event_j, 1] =  pars_prop[n_event_j, 1] - pars_prop[n_event_j-1, 1]
                last_stage = self.mean_to_scale(end, self.shape) - np.sum(pars_prop[:-1,1])
                pars_prop[n_events,1] = last_stage
                mags_props = np.zeros((1,n_events, self.n_dims)) #always 0?
                mags_props[:,:n_events-1,:] = np.tile(mags[:n_events-1,:], (len(mags_props), 1, 1))
                #shift new event to correct position
                mags_props = np.insert(mags_props[:,:-1,:],n_event_j-1,mags_props[:,-1,:],axis=1)

        else: 
            #New parameter proposition
            pars_prop = pars[:n_events+1].copy()
            pars_prop[n_events-1,1] = self.mean_to_scale(step*j, self.shape)
            last_stage = self.mean_to_scale(end, self.shape) - np.sum(pars_prop[:-1,1])
            pars_prop[n_events,1] = last_stage
            
            mags_props = np.zeros((1,n_events, self.n_dims)) #always 0?
            mags_props[:,:n_events-1,:] = np.tile(mags[:n_events-1,:], (len(mags_props), 1, 1))

        #in edge cases scale can get negative, make sure that doesn't happen:
        pars_prop[:,1] = np.maximum(pars_prop[:,1],self.mean_to_scale(1, self.shape)) 
       
        return mags_props, pars_prop<|MERGE_RESOLUTION|>--- conflicted
+++ resolved
@@ -112,11 +112,6 @@
         self.n_samples, self.n_dims = np.shape(data.data.T)
         self.crosscorr = self.cross_correlation(data.data.T)# Equation 1 in 2024 paper
         self.max_d = self.durations.max()
-<<<<<<< HEAD
-=======
-        
-        self.convolution = np.convolve
->>>>>>> b26ab693
         self.trial_coords = data.unstack().sel(component=0,samples=0).rename({'epochs':'trials'}).\
             stack(trial_x_participant=['participant','trials']).dropna(dim="trial_x_participant",how="all").coords
     
@@ -202,7 +197,6 @@
             the first level as many times as there are levels in the selevel level. E.g., SP-left, 
             SP-right, AC-left, AC-right.
         '''
-<<<<<<< HEAD
         # A dict containing all the info we want to keep, populated along the func
         infos_to_store = {}
         infos_to_store['sfreq'] = self.sfreq
@@ -210,19 +204,13 @@
         infos_to_store['tolerance'] = tolerance
         infos_to_store['maximization'] = int(maximization)
         
-=======
->>>>>>> b26ab693
         if n_events is None:
             if parameters is not None:
                 n_events = len(parameters)-1   
             elif magnitudes is not None:
                 n_events = len(magnitudes)
             else:
-<<<<<<< HEAD
                 raise ValueError('The fit_n() function needs to be provided with a number of expected transition events')
-=======
-                raise ValueError('The fit_single() function needs to be provided with a number of expected transition events')
->>>>>>> b26ab693
         assert n_events <= self.compute_max_events(), f'{n_events} events do not fit given the minimum duration of {min(self.durations)} and a location of {self.location}'
 
         if level_dict is None:
@@ -242,10 +230,7 @@
                 print(f'Estimating {n_events} events model')
         if cpus is None:
             cpus = self.cpus      
-<<<<<<< HEAD
             
-=======
->>>>>>> b26ab693
         #Formatting parameters
         if isinstance(parameters, (xr.DataArray,xr.Dataset)):
             parameters = parameters.dropna(dim='stage').values
@@ -265,7 +250,6 @@
             infos_to_store['magnitudes_to_fix'] = magnitudes_to_fix
         
         if parameters is None:
-<<<<<<< HEAD
             parameters = np.zeros((n_levels,n_events + 1, 2)) * np.nan #by default nan for missing stages
             for c in range(n_levels):
                 pars_level = np.where(pars_map[c,:]>=0)[0]
@@ -362,113 +346,6 @@
                                     coords ={'level':range(n_levels), 'stage':range(n_events+1), 'parameter':['shape','scale']})
             xrmags = xr.DataArray(mags_sp[sp], dims=("level", "event", "component"), name="magnitudes",
                          coords={'level':range(n_levels), 'event':range(n_events), "component":range(self.n_dims)})
-=======
-            parameters = np.tile([self.shape, self.mean_to_scale(np.mean(self.durations)/(n_events+1),self.shape)], (n_events+1,1))
-        initial_p = parameters
-        
-        if magnitudes is None:
-            magnitudes = np.zeros((n_events,self.n_dims), dtype=np.float64)
-        initial_m = magnitudes
-        # if starting_points > 1:
-        filterwarnings('ignore', 'Convergence failed, estimation hitted the maximum ', )#will be the case but for a subset only hence ignore
-        if len(np.shape(initial_m)) == 2:
-            parameters = [initial_p]
-            magnitudes = np.zeros((starting_points, n_events, self.n_dims))
-            magnitudes[0] = initial_m
-            if method == 'random':
-                for _ in np.arange(starting_points - 1):
-                    proposal_p = self.gen_random_stages(n_events)
-                    proposal_p[parameters_to_fix] = initial_p[parameters_to_fix]
-                    parameters.append(proposal_p)
-                magnitudes[1:] = self.gen_mags(n_events, starting_points-1, method='random', verbose=False)
-                magnitudes[:,magnitudes_to_fix,:] = np.tile(initial_m[magnitudes_to_fix], (len(magnitudes), 1, 1))
-            elif method == 'grid':
-                parameters = self._grid_search(n_events+1, iter_limit=starting_points, method='grid')
-                magnitudes = np.zeros((len(parameters), n_events, self.n_dims), dtype=np.float64)#Grid search is not yet done for mags
-            else:
-                raise ValueError('Unknown starting point method requested, use "random" or "grid"')
-        elif len(np.shape(initial_m)) == 3:
-            magnitudes = initial_m
-            if len(np.shape(initial_p)) == 3:
-                parameters = initial_p
-            else:
-                parameters = np.tile(parameters, (len(magnitudes),1,1))
-        if cpus>1: 
-            inputs = zip(magnitudes, parameters, itertools.repeat(maximization),
-                    itertools.repeat(magnitudes_to_fix),itertools.repeat(parameters_to_fix), itertools.repeat(max_iteration), itertools.repeat(tolerance), itertools.repeat(min_iteration), itertools.repeat(None), itertools.repeat(None),itertools.repeat(None), itertools.repeat(1))
-            with mp.Pool(processes=cpus) as pool:
-                if starting_points > 1:
-                    estimates = list(tqdm(pool.imap(self._EM_star, inputs), total=len(magnitudes)))
-                else:
-                    estimates = pool.starmap(self.EM, inputs)
-
-        else:#avoids problems if called in an already parallel function
-            estimates = []
-            for pars, mags in zip(parameters, magnitudes):
-                estimates.append(self.EM(mags, pars, maximization,\
-                magnitudes_to_fix, parameters_to_fix, max_iteration, tolerance, min_iteration))
-            resetwarnings()
-        lkhs_sp = [x[0] for x in estimates]
-        mags_sp = [x[1] for x in estimates]
-        pars_sp = [x[2] for x in estimates]
-        eventprobs_sp = [x[3] for x in estimates]
-        traces_sp = [x[4] for x in estimates]
-        param_dev_sp = [x[5] for x in estimates]
-
-        if return_max:
-            max_lkhs = np.argmax(lkhs_sp)
-            lkh = lkhs_sp[max_lkhs]
-            mags = mags_sp[max_lkhs]
-            pars = pars_sp[max_lkhs]
-            eventprobs = eventprobs_sp[max_lkhs]
-            traces = traces_sp[max_lkhs]
-            param_dev = param_dev_sp[max_lkhs]
-        else:
-            lkh = lkhs_sp
-            mags = mags_sp
-            pars = pars_sp
-            eventprobs = eventprobs_sp
-            traces = np.zeros((len(lkh),  max([len(x) for x in traces_sp])))*np.nan
-            for i, _i in enumerate(traces_sp):
-                traces[i, :len(_i)] = _i
-            param_dev = np.zeros((len(lkh),  max([len(x) for x in param_dev_sp]), n_events + 1, 2))*np.nan
-            for i, _i in enumerate(param_dev_sp):
-                param_dev[i, :len(_i),:,:] = _i
-            
-
-        if len(np.shape(eventprobs)) == 3:
-            n_event_xr = n_event_xreventprobs = len(mags)
-            n_stage = n_event_xr+1
-            xrlikelihoods = xr.DataArray(lkh , name="likelihoods")
-            xrtraces = xr.DataArray(traces, dims=("em_iteration"), name="traces", coords={'em_iteration':range(len(traces))})
-            xrparam_dev = xr.DataArray(param_dev, dims=("em_iteration","stage",'parameter'), name="param_dev", coords=[range(len(param_dev)), range(n_stage), ['shape','scale']])
-            xrparams = xr.DataArray(pars, dims=("stage",'parameter'), name="parameters", 
-                            coords = [range(n_stage), ['shape','scale']])
-            xrmags = xr.DataArray(mags, dims=("event","component"), name="magnitudes",
-                        coords={'event':range(n_event_xr),
-                                "component":range(self.n_dims)})
-            part, trial = self.coords['participant'].values, self.coords['trials'].values
-            trial_x_part = xr.Coordinates.from_pandas_multiindex(MultiIndex.from_arrays([part,trial],
-                                    names=('participant','trials')),'trial_x_participant')
-            xreventprobs = xr.Dataset({'eventprobs': (('event', 'trial_x_participant','samples'), 
-                                             eventprobs.T)},
-                             {'event':range(n_event_xreventprobs),
-                              'samples':range(np.shape(eventprobs)[0])})
-            xreventprobs = xreventprobs.assign_coords(trial_x_part)            
-            xreventprobs = xreventprobs.transpose('trial_x_participant','samples','event')
-        else: 
-            n_event_xr = len(mags[0])
-            if verbose and traces[0, -1] - traces[0, -2] < 0:
-                warn(f'Last iteration of the estimation procedure lead to a decrease in log-likelihood, convergence issue. The resulting fit likely contains a duplicated event', RuntimeWarning)
-            xrlikelihoods = xr.DataArray(lkh , dims=("iteration"), name="likelihoods", coords={'iteration':range(len(lkh))})
-            xrtraces = xr.DataArray(traces, dims=("iteration","em_iteration"), name="traces", coords={'iteration':range(len(lkh)), 'em_iteration':range(len(traces[0]))})  
-            xrparam_dev = xr.DataArray(param_dev, dims=("iteration","em_iteration","stage",'parameter'), name="param_dev", coords={'iteration':range(len(lkh)), 'em_iteration':range(len(param_dev[0])), 'stage':range(n_event_xr+1), 'parameter':['shape','scale']})
-            xrparams = xr.DataArray(pars, dims=("iteration","stage",'parameter'), name="parameters", 
-                            coords = {'iteration': range(len(lkh)), 'parameter':['shape','scale']})
-            xrmags = xr.DataArray(mags, dims=("iteration","event","component"), name="magnitudes",
-                        coords={'iteration':range(len(lkh)), 'event':range(n_event_xr),
-                                "component":range(self.n_dims)})
->>>>>>> b26ab693
             part, trial = self.coords['participant'].values, self.coords['trials'].values
             trial_x_part = xr.Coordinates.from_pandas_multiindex(MultiIndex.from_arrays([part,trial],
                                     names=('participant','trials')),'trial_x_participant')
@@ -645,16 +522,6 @@
         assert mags_map.shape[0] == pars_map.shape[0], 'Both maps need to indicate the same number of levels.'
         n_levels = mags_map.shape[0]
         
-<<<<<<< HEAD
-=======
-        null_stages = np.where(parameters[...,-1].flatten()<0)[0]
-        wrong_shape = np.where(parameters[...,-2]!=self.shape)[0]
-        if n_cond is None and len(null_stages)>0:
-            raise ValueError(f'Wrong scale parameter input, provided scale parameter(s) {null_stages} should be positive but have value {parameters[...,-1].flatten()[null_stages]}')
-        if n_cond is None and len(wrong_shape)>0:
-            raise ValueError(f'Wrong shape parameter input, provided parameter(s) {wrong_shape} shape is {parameters[...,-2][wrong_shape]} but expected {self.shape}')
-
->>>>>>> b26ab693
         n_events = magnitudes.shape[magnitudes.ndim-2]
         locations = np.zeros((n_events+1,),dtype=int) #location per stage
         locations[1:-1] = self.location
@@ -1056,345 +923,8 @@
         '''
         Compute the maximum possible number of events given event width  minimum reaction time
         '''
-<<<<<<< HEAD
         return int(np.rint(np.percentile(self.durations, 10)//(self.location)))
-=======
-        return int(np.rint(np.percentile(self.durations, 10)//(self.location)))+2
-        
-    @staticmethod        
-    def compute_times(init, estimates, duration=False, fill_value=None, mean=False, mean_in_participant=True, cumulative=False, add_rt=False, extra_dim=None, as_time=False, errorbars=None, center_measure='mean',estimate_method='max', onset=False):
-        '''
-        Compute the likeliest onset times for each event
-
-        parameters
-        ----------
-        init : 
-            Initialized HMP object 
-        estimates : xr.Dataset
-            Estimated instance of an HMP model 
-        duration : bool
-            Whether to compute onset times (False) or stage duration (True)
-        fill_value : float | ndarray
-            What value to fill for the first onset/duration.
-        mean : bool 
-            Whether to compute the mean (True) or return the single trial estimates
-            Note that mean and errorbars cannot both be true.
-        mean_in_partipant : bool
-            Whether the mean is first computed within participant before calculating the overall mean.
-        cumulative : bool
-            Outputs stage duration (False) or time of onset of stages (True)
-        add_rt : bool
-            whether to append the last stage up to the RT
-        extra_dim : str
-            if string the times are averaged within that dimension
-        as_time : bool
-            if true, return time (ms) instead of samples
-        errorbars : str
-            calculate 95% confidence interval ('ci'), standard deviation ('std'),
-            standard error ('se') on the times or durations, or None.
-            Note that mean and errorbars cannot both be true.
-        center_measure : string
-            mean (default) or median, used to calculate the measure within participant if mean is True
-        estimate_method : string
-            'max' or 'mean', either take the max probability of each event on each trial, or the weighted 
-            average.
-        onset : bool
-            Whether to compute time at peak (False, Default) or onset of the Event (True)
-
-        Returns
-        -------
-        times : xr.DataArray
-            Transition event onset or stage duration with trial_x_participant*event dimensions or only event dimension if mean = True
-            Contains nans for missing stages.
-        '''
-
-        assert not(mean and errorbars is not None), 'Only one of mean and errorbars can be set.'
-
-        if estimate_method is None:
-            estimate_method = 'max'
-        event_shift = 0
-        if onset:
-            event_shift = init.event_width_samples//2
-        eventprobs = estimates.eventprobs.fillna(0).copy()
-        if estimate_method == "max":
-            times = eventprobs.argmax('samples') - event_shift #Most likely event location
-        else:
-            times = xr.dot(eventprobs, eventprobs.samples, dims='samples') - event_shift
-        times = times.astype('float32')#needed for eventual addition of NANs
-        #in case there is a single model, but there are empty stages at the end
-        #this happens with selected model from backward estimation
-        if 'n_events' in times.coords and len(times.shape) == 2:
-            tmp = times.mean('trial_x_participant').values
-            if tmp[-1] == -event_shift:
-                filled_stages = np.where(tmp != -event_shift)[0]
-                times = times[:, filled_stages]
-        #set to nan if stage missing
-        if extra_dim == 'condition':
-            times_cond = times.groupby('cond').mean('trial_x_participant').values #take average to make sure it's not just 0 on the trial-level
-            for c, e in np.argwhere(times_cond == -event_shift):
-                times[times['cond']==c, e] = np.nan
-        elif extra_dim == 'n_events':
-            times_n_events = times.mean('trial_x_participant').values
-            for x, e in np.argwhere(times_n_events == -event_shift):
-                times[x,:,e] = np.nan
-        if as_time:
-            times = times * 1000/init.sfreq
-        if duration:
-            fill_value=0
-        if fill_value != None:            
-            added = xr.DataArray(np.repeat(fill_value,len(times.trial_x_participant))[np.newaxis,:],
-                                 coords={'event':[0], 
-                                         'trial_x_participant':times.trial_x_participant})
-            times = times.assign_coords(event=times.event+1)
-            times = times.combine_first(added)
-        if add_rt:             
-            rts = init.named_durations
-            if as_time:
-                rts = rts * 1000/init.sfreq
-            rts = rts.assign_coords(event=int(times.event.max().values+1))
-            rts = rts.expand_dims(dim="event")
-            times = xr.concat([times, rts], dim='event')
-            if extra_dim == 'n_events': #move rts inside the nans of the missing stages
-                for e in times['n_events'].values:
-                    tmp = np.squeeze(times.isel(n_events = times['n_events'] == e).values) #seems overly complicated, but is necessary
-                    #identify first nan column
-                    first_nan = np.where(np.isnan(np.mean(tmp,axis=0)))[0]
-                    if len(first_nan) > 0:
-                        first_nan = first_nan[0]
-                        tmp[:,first_nan] = tmp[:,-1]
-                        tmp[:,-1] = np.nan
-                        times[times['n_events'] == e,:, :] = tmp
-        if duration: #taking into account missing events, hence the ugly code
-            times = times.rename({'event':'stage'})
-            if not cumulative:
-                if not extra_dim:
-                    times = times.diff(dim='stage')
-                elif extra_dim == 'condition': #by cond, ignore missing events
-                    for c in np.unique(times['cond'].values):
-                        tmp = times.isel(trial_x_participant = estimates['cond'] == c).values
-                        #identify nan columns == missing events
-                        missing_evts = np.where(np.isnan(np.mean(tmp,axis=0)))[0]
-                        tmp = np.diff(np.delete(tmp, missing_evts, axis=1)) #remove 0 columns, calc difference
-                        #insert nan columns (to maintain shape), 
-                        for missing in missing_evts:
-                            tmp = np.insert(tmp, missing-1, np.nan, axis=1)
-                        #add extra column to match shape
-                        tmp = np.hstack((tmp,np.tile(np.nan,(tmp.shape[0],1)))) 
-                        times[estimates['cond'] == c, :] = tmp
-                    times = times[:,:-1] #remove extra column
-                elif extra_dim == 'n_events':
-                    for e in times['n_events'].values:
-                        tmp = np.squeeze(times.isel(n_events = times['n_events'] == e).values) #seems overly complicated, but is necessary
-                        #identify nan columns == missing events
-                        missing_evts = np.where(np.isnan(np.mean(tmp,axis=0)))[0]
-                        tmp = np.diff(np.delete(tmp, missing_evts, axis=1)) #remove 0 columns, calc difference
-                        #insert nan columns (to maintain shape), in contrast to above,
-                        #here add columns at the end, as no actually 'missing' events
-                        tmp = np.hstack((tmp,np.tile(np.nan,(tmp.shape[0],len(missing_evts))))) 
-                        #add extra column to match shape
-                        tmp = np.hstack((tmp,np.tile(np.nan,(tmp.shape[0],1)))) 
-                        times[times['n_events'] == e,:, :] = tmp
-                    times = times[:,:,:-1] #remove extra column
-        
-        if mean:
-            if extra_dim == 'condition': #calculate mean only in trials of specific condition
-                if mean_in_participant:
-                    if center_measure == 'mean':
-                        times = times.groupby('cond_x_participant').mean('trial_x_participant')
-                    elif center_measure == 'median':
-                        times = times.groupby('cond_x_participant').median('trial_x_participant')
-                    else:
-                        print('center measure not recognized')
-                    times = times.groupby('cond').mean('cond_x_participant')       
-                else:
-                    if center_measure == 'mean':
-                        times = times.groupby('cond').mean('trial_x_participant')
-                    elif center_measure == 'median':
-                        times = times.groupby('cond').median('trial_x_participant')
-                    else:
-                        print('center measure not recognized')
-            else:
-                if mean_in_participant:
-                    if center_measure == 'mean':
-                        times = times.groupby('participant').mean('trial_x_participant').mean('participant')
-                    elif center_measure == 'median':
-                        times = times.groupby('participant').median('trial_x_participant').mean('participant')
-                    else:
-                        print('center measure not recognized')
-                else:
-                    if center_measure == 'mean':
-                        times = times.mean('trial_x_participant')
-                    elif center_measure == 'median':
-                        times = times.median('trial_x_participant')
-                    else:
-                        print('center measure not recognized')
-                    
-        elif errorbars:
-            if extra_dim == 'condition':
-                errorbars_model = np.zeros((len(np.unique(times['cond'])), 2,times.shape[1]))
-                if errorbars == 'std':
-                    std_errs = times.groupby('cond').reduce(np.std, dim='trial_x_participant').values
-                    for c in np.unique(times['cond']):
-                        errorbars_model[c,:,:] = np.tile(std_errs[c,:], (2,1))
-                elif errorbars == 'se':
-                    se_errs = times.groupby('cond_x_participant').mean('trial_x_participant').groupby('cond').reduce(sem, dim='cond_x_participant').values
-                    for c in np.unique(times['cond']):
-                        errorbars_model[c,:,:] = np.tile(se_errs[c,:], (2,1))
-            elif extra_dim == 'n_events':
-                errorbars_model = np.zeros((times.shape[0], 2, times.shape[2]))
-                if errorbars == 'std':
-                    std_errs = times.reduce(np.std, dim='trial_x_participant').values
-                    for e in np.unique(times['n_events']):
-                        errorbars_model[times['n_events']==e,:,:] = np.tile(std_errs[times['n_events']==e,:], (2,1))
-                elif errorbars == 'se':
-                    se_errs = times.groupby('participant').mean('trial_x_participant').groupby('n_events').reduce(sem, dim='participant', axis=0).values
-                    for c in np.unique(times['cond']):
-                        errorbars_model[c,:,:] = np.tile(se_errs[c,:], (2,1))
-            else:
-                if errorbars == 'std':
-                    errorbars_model = np.tile(times.reduce(np.std, dim='trial_x_participant').values, (2,1))
-                elif errorbars == 'se':
-                    errorbars_model = np.tile(times.groupby('participant').mean('trial_x_participant').reduce(sem, dim='participant').values, (2,1))
-            times = errorbars_model
-        return times
-   
-    @staticmethod
-    def compute_topographies(epoch_data, estimated, init, extra_dim=None, mean=True, mean_in_participant=True, peak=True, estimate_method='max'):
-        """
-        Compute topographies for each trial. 
-         
-        parameters
-        ----------
-         	epoch_data: xr.Dataset 
-                Epoched data
-         	estimated: xr.Dataset 
-                estimated model parameters and event probabilities
-         	init : 
-                Initialized HMP object 
-         	extra_dim: str 
-                if True the topography is computed in the extra dimension
-         	mean: bool 
-                if True mean will be computed instead of single-trial channel activities
-            mean_in_partipant : bool
-                Whether the mean is first computed within participant before calculating the overall mean.
-            peak : bool
-                if true, return topography at peak of the event. If false, return topographies weighted by a normalized template.
-            estimate_method : string
-                'max' or 'mean', either take the max probability of each event on each trial, or the weighted 
-                average.
-
-         Returns
-         -------
-         	event_values: xr.DataArray
-                array containing the values of each electrode at the most likely transition time
-                contains nans for missing events
-        """
-
-        if estimate_method is None:
-            estimate_method = 'max'
-
-        epoch_data = epoch_data.rename({'epochs':'trials'}).\
-                          stack(trial_x_participant=['participant','trials']).data.fillna(0).drop_duplicates('trial_x_participant')
-        estimated = estimated.eventprobs.fillna(0).copy()
-        n_events = estimated.event.count().values
-        n_trials = estimated.trial_x_participant.count().values
-        n_channels = epoch_data.channels.count().values
-
-        epoch_data = epoch_data.sel(trial_x_participant=estimated.trial_x_participant) #subset to estimated
-
-        if not peak:
-            normed_template = init.template/np.sum(init.template)
-
-        if not extra_dim or extra_dim == 'condition': #also in the condition case, only one fit per trial
-            if estimate_method == "max":
-                times = estimated.argmax('samples') #Most likely event location
-            else:
-                times = np.round(xr.dot(estimated, estimated.samples, dims='samples'))
-        
-            event_values = np.zeros((n_channels,n_trials,n_events))
-            for ev in range(n_events):
-                for tr in range(n_trials):
-                    samp = int(times.values[tr,ev])
-                    if peak:
-                        event_values[:,tr,ev] = epoch_data.values[:,samp,tr]
-                    else:
-                        vals = epoch_data.values[:,samp:samp+init.event_width_samples//2,tr]
-                        event_values[:,tr,ev] = np.dot(vals, normed_template[:vals.shape[1]])          
-                    
-            event_values = xr.DataArray(event_values, 
-                        dims = ["channels","trial_x_participant","event",],
-                        coords={"trial_x_participant":estimated.trial_x_participant,
-                                "event": estimated.event,
-                                "channels":epoch_data.channels
-                        })
-            event_values = event_values.transpose("trial_x_participant","event","channels") #to maintain previous behavior
-
-            if not extra_dim:
-                #set to nan if stage missing
-                times = times.mean('trial_x_participant').values
-                for e in np.argwhere(times == 0):
-                    event_values[:,e,:] = np.nan
-                        
-            if extra_dim == 'condition':
-                #add coords
-                event_values = event_values.assign_coords({'cond_x_participant': ('trial_x_participant', epoch_data['cond_x_participant'].values),
-                                            'cond': ('trial_x_participant', epoch_data['cond'].values)})
-
-                #set to nan if stage missing
-                times = times.groupby('cond').mean('trial_x_participant').values
-                for c, e in np.argwhere(times == 0):
-                    event_values[event_values['cond']==c,e,:] = np.nan
-
-        elif extra_dim == 'n_events': #here we need values per fit
-            n_dim = estimated[extra_dim].count().values
-            event_values = np.zeros((n_dim, n_channels, n_trials, n_events))*np.nan
-            for x in range(n_dim):
-                if estimate_method == "max":
-                    times = estimated[x].argmax('samples')
-                else:
-                    times = np.round(xr.dot(estimated[x], estimated.samples, dims='samples'))
-                for ev in range(n_events):
-                    for tr in range(n_trials):
-                        samp = int(times.values[tr,ev])
-                        if peak:
-                            event_values[x,:,tr,ev] = epoch_data.values[:,samp,tr]  
-                        else:
-                            vals = epoch_data.values[:,samp:samp+init.event_width_samples//2,tr]
-                            event_values[x,:,tr,ev] = np.dot(vals, normed_template[:vals.shape[1]]) 
-
-                #set to nan if missing
-                times = times.mean('trial_x_participant').values
-                for e in np.argwhere(times == 0):
-                    event_values[x,:,:,e] = np.nan
-                
-            event_values = xr.DataArray(event_values, 
-                    dims = [extra_dim, "channels", "trial_x_participant","event"],
-                    coords={extra_dim:estimated[extra_dim],
-                            "trial_x_participant":estimated.trial_x_participant,
-                            "event": estimated.event,
-                            "channels":epoch_data.channels
-                    })
-            event_values = event_values.transpose(extra_dim, "trial_x_participant","event","channels") #to maintain previous behavior
-        else:
-            print('Unknown extra dimension')
-
-        if mean:
-            if extra_dim == 'condition': #calculate mean within condition trials
-                if mean_in_participant:
-                    tmp = event_values.groupby('cond_x_participant').mean('trial_x_participant')
-                    tmp = tmp.assign_coords({'cond': ('cond_x_participant', [x[1] for x in tmp['cond_x_participant'].data])})
-                    return tmp.groupby('cond').mean('cond_x_participant')
-                else:
-                    return event_values.groupby('cond').mean('trial_x_participant')
-            else:
-                if mean_in_participant:
-                    return event_values.groupby('participant').mean('trial_x_participant').mean('participant')
-                else:
-                    return event_values.mean('trial_x_participant')
-        else:
-            return event_values
->>>>>>> b26ab693
-
+      
     def gen_random_stages(self, n_events):
         '''
         Returns random stage duration between 0 and mean RT by iteratively drawind sample from a 
@@ -1420,150 +950,6 @@
             rnd_durations = np.hstack((rnd_events, mean_d)) - np.hstack((0, rnd_events))  #associated durations
         random_stages = np.array([[self.shape, self.mean_to_scale(x, self.shape)] for x in rnd_durations])
         return random_stages    
-    
-<<<<<<< HEAD
-=======
-    def gen_mags(self, n_events, n_samples=None, lower_bound=-1, upper_bound=1, method=None, size=3, decimate=False, verbose=True):
-        """
-        Generate magnitudes sampled on a grid with n_events combinations. 
-        This is a generator function that can be used to generate a set of magnitudes for testing different starting point to the EM algorithm
-         
-        parameters
-        ----------
-         	 n_events: int
-                Number of events in the HMP model
-         	 n_samples: int
-                Number of samples to generate ( default : len ( grid ))
-         	 lower_bound: float 
-                Lower bound of the grid ( default : - 1 )
-         	 upper_bound: float
-                Upper bound of the grid ( default : 1 )
-         	 method: str
-                Method for generating the magnitudes ( default : None )
-         	 size: int
-                Size of the grid ( default : 3 )
-         	 decimate: bool 
-                If True the number of samples will be decimated to the size of the grid ( default : False )
-         	 verbose: bool
-                If True the number of samples will be printed to standard output ( default : True )
-         
-         Returns
-         -------
-         	 List of n_samples magnitude ( s ) sampled on
-        """
-        '''
-        Return magnitudes sampled on a grid with n points between lower_bound and upper_bound for the n_events. All combinations are tested
-        '''
-        from itertools import product    
-        if n_samples == 1:
-            grid = np.zeros((n_events, 1, self.n_dims))
-        else: 
-            grid = np.array([x for x in product(np.linspace(lower_bound,upper_bound,size), repeat=self.n_dims)])
-
-        if verbose:
-            print(f'Number of potential magnitudes: {len(grid)}') 
-
-        if n_samples is None:
-            n_samples = len(grid)
-        if n_samples > len(grid):
-            method='random'
-        if decimate:
-            n_samples = int(np.rint(len(grid) / decimate))
-            
-        if method is None and len(grid) != n_samples:
-            sort_table = np.argsort(np.abs(np.sum(grid, axis=-1)), axis=0)[::-1]
-            grid = grid[sort_table[:n_samples]]
-            n_samples = len(grid)
-            if verbose:
-                print(f'Because of decimation {len(grid)} will be estimated.')
-        gen_mags = np.zeros((n_events, n_samples, self.n_dims))
-        for event in range(n_events):
-            if method is None:
-                gen_mags[event,:,:] = grid
-            elif method == "random":
-                gen_mags[event,:,:] = grid[np.random.choice(range(len(grid)), size=n_samples, replace=True)]
-        gen_mags = np.transpose(gen_mags, axes=(1,0,2))
-        return gen_mags
-    
-    def _grid_search(self, n_stages, n_points=None, verbose=True, start_time=0, end_time=None, iter_limit=np.inf, step=1, offset=None, method='slide'):
-        '''
-        This function decomposes the mean RT into a grid with points. Ideal case is to have a grid with one sample = one search point but the number
-        of possibilities badly scales with the length of the RT and the number of stages. Therefore the iter_limit is used to select an optimal number
-        of points in the grid with a given spacing. After having defined the grid, the function then generates all possible combination of 
-        event placements within this grid. It is faster than using random points (both should converge) but depending on the mean RT and the number 
-        of events to look for, the number of combination can be really large. 
-        
-        parameters
-        ----------
-        n_stages : int
-            how many event to look for +1
-        n_points: int 
-            how many points to look for ( default : None ). If None the number of points will be chosen from the length of the time
-        verbose: bool
-            Output useful print (True, default)
-        start_time: int
-            at what time to start the grid
-        end_time: int
-            at what time to stop the grid
-        iter_limit: int
-            How many iteration max, if grid is longer the grid will be decimated
-        step: 
-            How many step, i.e. samples, between two iterations
-        offset:
-        method:
-
-
-        Returns
-        -------
-        parameters : ndarray
-            3D array with numper of possibilities * n_stages * 2 (gamma parameters)
-        '''
-        from itertools import combinations_with_replacement, permutations  
-        from math import comb as binomcoeff
-        import more_itertools as mit
-        if offset is None:
-            offset = 1
-        start_time = int(start_time)
-        if end_time is None:
-            end_time = int(self.mean_d)
-        duration = end_time-start_time
-        if n_points is None:
-            n_points = duration//step
-            duration = step*n_points
-        check_n_posibilities = binomcoeff(n_points-1, n_stages-1)
-        if check_n_posibilities > iter_limit:
-            while binomcoeff(n_points-1, n_stages-1) > iter_limit:
-                n_points = n_points-1
-            step = duration//n_points#same if no points removed in the previous step
-            end_time = start_time+step*(n_points-1)#Rounding up to step size
-            duration = end_time-start_time
-        end_time = start_time+step*(n_points)#Rounding up to step size  
-        grid = np.array([x for x in np.linspace(start_time+step, end_time-step, (duration//step))-start_time])#all possible durations
-        grid = grid[grid < duration - ((n_stages-2)*step)]#In case of >2 stages avoid impossible durations, just to speed up
-        grid = grid[grid >= offset]
-        comb = np.array([x for x in combinations_with_replacement(grid, n_stages) if np.round(np.sum(x)) == np.round(duration)])#A bit bruteforce
-        if len(comb)>0:
-            new_comb = []
-            for c in comb:
-                new_comb.append(np.array(list(mit.distinct_permutations(c))))
-            comb = np.vstack(new_comb)
-            parameters = np.zeros((len(comb),n_stages,2), dtype=np.float64)
-            for idx, y in enumerate(comb):
-                parameters[idx, :, :] = [[self.shape, self.mean_to_scale(x,self.shape)] for x in y]
-            if verbose:
-                if check_n_posibilities > iter_limit:
-                    print(f'Initial number of possibilities is {check_n_posibilities}.') 
-                    print(f'Given the number of max iterations = {iter_limit}: fitting {len(comb)} models based on all \n possibilities from grid search with a spacing of {int(step)} samples and {n_points} points  \n and durations of {grid}.')
-                else:
-                    print(f'Fitting {len(comb)} models using grid search')
-            if method == 'grid':
-                return parameters
-            else:
-                return parameters[np.argsort(parameters[:,0,1]),:,:]
-        else:
-            raise ValueError(f'No combination found given length of the data {self.mean_d}, number of events {n_stages} and a max iteration of {iter_limit}')
-    
->>>>>>> b26ab693
     
     def fit(self, step=None, verbose=True, end=None, tolerance=1e-3, diagnostic=False, return_estimates=False, by_sample=False, pval = None):
         """
@@ -1706,14 +1092,8 @@
         mags = mags[:n_events, :]
         pars = pars[:n_events+1, :]
         if n_events > 0:
-<<<<<<< HEAD
             fit = self.fit_n(n_events, parameters=np.array([pars]), magnitudes=np.array([mags]), verbose=verbose, cpus=1)
-=======
-            fit = self.fit_single(n_events, parameters=pars, magnitudes=mags, verbose=verbose, cpus=1)
-
             fit = fit.assign_attrs(step=step, by_sample=int(by_sample))
->>>>>>> b26ab693
-
             fit = fit.assign_attrs(method='fit', step=step, by_sample=int(by_sample))
         else:
             warn('Failed to find more than two stages, returning None')

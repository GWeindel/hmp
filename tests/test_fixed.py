## Importing these packages is specific for this simulation case

import numpy as np

import hmp
from hmp import simulations
from hmp.models import FixedEventModel
from hmp.models.base import EventProperties
from hmp.trialdata import TrialData
<<<<<<< HEAD
from hmp.transform import DataTransformer


DATA_DIR = Path("tests", "gen_data")
DATA_DIR_A = DATA_DIR / "dataset_a"
DATA_DIR_B = DATA_DIR / "dataset_b"

def init_data():
    """ Initialize all data and model related info."""
    sfreq = 100
    n_events = 3
    events = []
    event_id = {'stimulus':1}#trigger 1 = stimulus
    resp_id = {'response':5}
    raws = [DATA_DIR_A / 'dataset_a_raw_raw.fif', DATA_DIR_B / 'dataset_b_raw_raw.fif']
    event_files = [DATA_DIR_A / 'dataset_a_raw_raw_generating_events.npy',
                   DATA_DIR_B / 'dataset_b_raw_raw_generating_events.npy']
    for file in event_files:
        events.append(np.load(file))
    event_a = events[0]
    event_b = events[1]
    # Data reading
    epoch_data = hmp.utils.read_mne_data(raws, event_id=event_id, resp_id=resp_id, sfreq=sfreq,
            events_provided=events, verbose=True, reference='average', subj_idx=['a','b'], tmin=-.01)
    epoch_data = epoch_data.assign_coords({'condition': ('participant', epoch_data.participant.data)})
    positions = simulations.simulation_positions()
    hmp_data = DataTransformer(epoch_data, n_comp=2,).data
=======
from test_io import init_data

def data():
    event_b, event_a, epoch_data, positions, sfreq, n_events = init_data()
    hmp_data = hmp.utils.transform_data(epoch_data, n_comp=2,)
>>>>>>> 00e4bcb6
    return event_b, event_a, epoch_data, hmp_data, positions, sfreq, n_events

def test_fixed_simple():
    """ test a simple fit_transform on perfect data and compare to ground truth."""
    event_b, event_a, epoch_data, hmp_data, positions, sfreq, n_events = data()
    # Data b is without noise, recovery should be perfect
    data_b = hmp.utils.participant_selection(hmp_data, 'b')
    event_properties = EventProperties.create_expected(sfreq=data_b.sfreq)
    trial_data_b = TrialData.from_standard_data(data=data_b, template=event_properties.template)
    model = FixedEventModel(event_properties, n_events=n_events)
    # Recover generating parameters
    sim_source_times, true_pars, true_magnitudes, _ = \
        simulations.simulated_times_and_parameters(event_b, model, trial_data_b)
    # Fixing true parameter in model
    model.parameters = np.array([true_pars])
    model.magnitudes = np.array([true_magnitudes])
    # Ground truth
    true_loglikelihood, true_estimates = model.transform(trial_data_b)
    true_topos = hmp.utils.event_topo(epoch_data, true_estimates, mean=True)
    true_topos = hmp.utils.event_topo(epoch_data, true_estimates, mean=True)
    #Estimate
    lkh_b, estimates_b = model.fit_transform(trial_data_b, verbose=True)
    test_topos = hmp.utils.event_topo(epoch_data, estimates_b, mean=True)
    test_topos = hmp.utils.event_topo(epoch_data, estimates_b, mean=True)
    
    # Test if events found are classified as true
    assert (np.array(simulations.classification_true(true_topos.squeeze().T,test_topos.squeeze().T)) == np.array(([0,1,2],[0,1,2]))).all()
    # test the difference between electrode values at event times
    assert np.isclose(np.sum(np.abs(true_topos.data - test_topos.data)), 0, atol=1e-4, rtol=0)
    # Test whether likelihood is the expected one
    assert np.isclose(lkh_b, np.array(28.13143873), atol=1e-4, rtol=0)
    
    # testing recovery of attributes
    model.xrlikelihoods
    model.xrmags
    model.xrparams
    model.param_dev
    model.xrtraces

def test_fixed_multilevel():
    _, event_a, epoch_data, hmp_data, positions, sfreq, n_events = data()

    # testing multilevel model
    mags_map = np.array([[0, 0, 0],
                         [0, 0, 0]])
    pars_map = np.array([[0, 0, 0, 0],
                         [0, 0, 1, 0],])
    level_dict = {'condition': ['a', 'b']}
    
    event_properties = EventProperties.create_expected(sfreq=hmp_data.sfreq)
    hmp_data_a = hmp.utils.participant_selection(hmp_data, 'a')
    hmp_data_b = hmp.utils.participant_selection(hmp_data, 'b')
    trial_data = TrialData.from_standard_data(data=hmp_data, template=event_properties.template)
    trial_data_a = TrialData.from_standard_data(data=hmp_data_a, template=event_properties.template)
    trial_data_b = TrialData.from_standard_data(data=hmp_data_b, template=event_properties.template)

    model = FixedEventModel(event_properties, n_events=n_events)
    # Recover generating parameters
    sim_source_times, true_pars, true_magnitudes, _ = \
        simulations.simulated_times_and_parameters(event_a, model, trial_data_a)
    # Fixing true parameter in model
    model.parameters = np.array([true_pars])
    model.magnitudes = np.array([true_magnitudes])
    # Ground truth
    true_loglikelihood, true_estimates = model.transform(trial_data_a)
    true_topos = hmp.utils.event_topo(epoch_data, true_estimates.squeeze(), mean=True)
    
    # Perform a fit on a (should be too noisy)
    lkh_a, estimates_a = model.fit_transform(trial_data_a)

    # Fit model on both conditions (noiseless b should help estimate a)
    trial_data = TrialData.from_standard_data(data=hmp_data, template=event_properties.template)
    lkh_comb, estimates_comb = model.fit_transform(trial_data, pars_map=pars_map, mags_map=mags_map, level_dict=level_dict)
    lkh_a_level, estimates_a_level = model.transform(trial_data_a)

    # a_level should be closer to ground truth 
    test_topos_a = hmp.utils.event_topo(epoch_data, estimates_a, mean=True)
    test_topos_a_level = hmp.utils.event_topo(epoch_data, estimates_a_level, mean=True)
    assert np.sum(np.abs(true_topos.data - test_topos_a.data)) > np.sum(np.abs(true_topos.data - test_topos_a_level.data))

    # Testing one event less in one condition
    mags_map = np.array([[0, 0, 0],
                         [0, 0, -1]])
    pars_map = np.array([[0, 0, 0, 0],
                         [0, 0, -1, 0],])
    lkh_comb, estimates_comb = model.fit_transform(trial_data, pars_map=pars_map, mags_map=mags_map, level_dict=level_dict)
    
def test_starting_points():
    _, _, epoch_data, hmp_data, positions, sfreq, n_events = data()
    event_properties = EventProperties.create_expected(sfreq=hmp_data.sfreq)
    trial_data = TrialData.from_standard_data(data=hmp_data, template=event_properties.template)
    # Testing starting points
    model_sp = FixedEventModel(event_properties, n_events=n_events, starting_points=2, max_scale=21)
    model_sp.fit(trial_data, verbose=True)

<|MERGE_RESOLUTION|>--- conflicted
+++ resolved
@@ -7,41 +7,12 @@
 from hmp.models import FixedEventModel
 from hmp.models.base import EventProperties
 from hmp.trialdata import TrialData
-<<<<<<< HEAD
-from hmp.transform import DataTransformer
 
-
-DATA_DIR = Path("tests", "gen_data")
-DATA_DIR_A = DATA_DIR / "dataset_a"
-DATA_DIR_B = DATA_DIR / "dataset_b"
-
-def init_data():
-    """ Initialize all data and model related info."""
-    sfreq = 100
-    n_events = 3
-    events = []
-    event_id = {'stimulus':1}#trigger 1 = stimulus
-    resp_id = {'response':5}
-    raws = [DATA_DIR_A / 'dataset_a_raw_raw.fif', DATA_DIR_B / 'dataset_b_raw_raw.fif']
-    event_files = [DATA_DIR_A / 'dataset_a_raw_raw_generating_events.npy',
-                   DATA_DIR_B / 'dataset_b_raw_raw_generating_events.npy']
-    for file in event_files:
-        events.append(np.load(file))
-    event_a = events[0]
-    event_b = events[1]
-    # Data reading
-    epoch_data = hmp.utils.read_mne_data(raws, event_id=event_id, resp_id=resp_id, sfreq=sfreq,
-            events_provided=events, verbose=True, reference='average', subj_idx=['a','b'], tmin=-.01)
-    epoch_data = epoch_data.assign_coords({'condition': ('participant', epoch_data.participant.data)})
-    positions = simulations.simulation_positions()
-    hmp_data = DataTransformer(epoch_data, n_comp=2,).data
-=======
 from test_io import init_data
 
 def data():
     event_b, event_a, epoch_data, positions, sfreq, n_events = init_data()
     hmp_data = hmp.utils.transform_data(epoch_data, n_comp=2,)
->>>>>>> 00e4bcb6
     return event_b, event_a, epoch_data, hmp_data, positions, sfreq, n_events
 
 def test_fixed_simple():

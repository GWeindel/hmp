--- conflicted
+++ resolved
@@ -22,17 +22,10 @@
                          [0, 0, 0, 0],])
     level_dict = {'condition': ['a', 'b']}
     
-<<<<<<< HEAD
     event_properties = HalfSine.create_expected(sfreq=hmp_data.sfreq)
-    hmp_data_b = hmp.utils.participant_selection(hmp_data, 'a')
-    trial_data = TrialData.from_standard_data(data=hmp_data, pattern=event_properties.template)
+    hmp_data_b = hmp.utils.participant_selection(hmp_data.data, 'a')
+    trial_data = TrialData.from_standard_data(data=hmp_data.data, pattern=event_properties.template)
     trial_data_b = TrialData.from_standard_data(data=hmp_data_b, pattern=event_properties.template)
-=======
-    event_properties = EventProperties.create_expected(sfreq=hmp_data.data.sfreq)
-    hmp_data_b = hmp.utils.participant_selection(hmp_data.data, 'a')
-    trial_data = TrialData.from_standard_data(data=hmp_data.data, template=event_properties.template)
-    trial_data_b = TrialData.from_standard_data(data=hmp_data_b, template=event_properties.template)
->>>>>>> 99108df0
 
     model = FixedEventModel(event_properties, n_events=n_events)
     
@@ -40,11 +33,8 @@
     lkh_b, estimates_b = model.fit_transform(trial_data_b)
 
     # Fit model on both conditions (noiseless b should help estimate a)
-<<<<<<< HEAD
-    trial_data = TrialData.from_standard_data(data=hmp_data, pattern=event_properties.template)
-=======
-    trial_data = TrialData.from_standard_data(data=hmp_data.data, template=event_properties.template)
->>>>>>> 99108df0
+
+    trial_data = TrialData.from_standard_data(data=hmp_data.data, pattern=event_properties.template)
     lkh_comb, estimates_comb = model.fit_transform(trial_data, pars_map=pars_map, mags_map=mags_map, level_dict=level_dict)
     lkh_b_level, estimates_b_level = model.transform(trial_data_b)
 

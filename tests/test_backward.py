import numpy as np
import xarray as xr

import hmp
from hmp import simulations
from hmp.models import BackwardEstimationModel, FixedEventModel
from hmp.models.base import EventProperties
from hmp.trialdata import TrialData

<<<<<<< HEAD
from test_fixed import init_data


DATA_DIR = Path("tests", "gen_data")
DATA_DIR_A = DATA_DIR / "dataset_a"
DATA_DIR_B = DATA_DIR / "dataset_b"

def test_fixed_simple():
=======
from test_io import init_data

def test_backward_simple():
>>>>>>> 00e4bcb6
    """ test a simple fit_transform on perfect data and compare to ground truth."""
    event_b, event_a, epoch_data, positions, sfreq, n_events = init_data()
    hmp_data = hmp.utils.transform_data(epoch_data, n_comp=2,)
    # Data b is without noise, recovery should be perfect
    data_b = hmp.utils.participant_selection(hmp_data, 'b')
    event_properties = EventProperties.create_expected(sfreq=data_b.sfreq)
    trial_data_b = TrialData.from_standard_data(data=data_b, template=event_properties.template)

    true_model = FixedEventModel(event_properties, n_events=n_events)
    # Recover generating parameters
    sim_source_times, true_pars, true_magnitudes, _ = \
        simulations.simulated_times_and_parameters(event_b, true_model, trial_data_b)
    # Fixing true parameter in model
    true_model.parameters = np.array([true_pars])
    true_model.magnitudes = np.array([true_magnitudes])
    # Ground truth
    true_loglikelihood, true_estimates = true_model.transform(trial_data_b)

    # Backward estimation
    model = BackwardEstimationModel(event_properties)
    # fit the model
    model.fit(trial_data_b)
    # Transform the data
    estimates = model.transform(trial_data_b)

    # testing if bacward identifies the 3 real events
    assert np.isclose(model.submodels[3].magnitudes, true_model.magnitudes, atol=1).all()

    # testing recovery of attributes
    assert isinstance(model.xrlikelihoods, xr.DataArray)
    assert isinstance(model.xrmags, xr.DataArray)
    assert isinstance(model.xrparams, xr.DataArray)
    assert isinstance(model.xrparam_dev, xr.DataArray)
    assert isinstance(model.xrtraces, xr.DataArray)<|MERGE_RESOLUTION|>--- conflicted
+++ resolved
@@ -7,20 +7,10 @@
 from hmp.models.base import EventProperties
 from hmp.trialdata import TrialData
 
-<<<<<<< HEAD
-from test_fixed import init_data
 
-
-DATA_DIR = Path("tests", "gen_data")
-DATA_DIR_A = DATA_DIR / "dataset_a"
-DATA_DIR_B = DATA_DIR / "dataset_b"
-
-def test_fixed_simple():
-=======
 from test_io import init_data
 
 def test_backward_simple():
->>>>>>> 00e4bcb6
     """ test a simple fit_transform on perfect data and compare to ground truth."""
     event_b, event_a, epoch_data, positions, sfreq, n_events = init_data()
     hmp_data = hmp.utils.transform_data(epoch_data, n_comp=2,)

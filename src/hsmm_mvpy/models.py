'''

'''

import numpy as np
import xarray as xr
import multiprocessing as mp
import itertools
import math
import time#Just for speed testing
from pandas import MultiIndex
from warnings import warn, filterwarnings, resetwarnings
from scipy.stats import gamma as sp_gamma
import matplotlib.pyplot as plt
from tqdm.auto import tqdm
from hsmm_mvpy import utils
default_colors =  ['cornflowerblue','indianred','orange','darkblue','darkgreen','gold', 'brown']

                   
class hmp:
    
    def __init__(self, data, eeg_data=None, sfreq=None, offset=0, cpus=1, event_width=50, shape=2, estimate_magnitudes=True, estimate_parameters=True, template=None, location=None, distribution='gamma', em_method="max"):
        '''
        HMP calculates the probability of data summing over all ways of 
        placing the n events to break the trial into n + 1 stages.

        Parameters
        ----------
        data : ndarray
            2D ndarray with n_samples * components 
        sfreq : int
            Sampling frequency of the signal (initially 100)
        event_width : int
            width of events in milliseconds, originally 5 samples
        location : float
            Minimum stage duration in milliseconds. 
        '''
        match distribution:
            case 'gamma':
                from scipy.stats import gamma as sp_dist
            case 'lognormal':
                from scipy.stats import lognorm as sp_dist
            case 'wald':
                from scipy.stats import invgauss as sp_dist
            case 'weibull':
                from scipy.stats import weibull_min as sp_dist
            case _:
                raise ValueError(f'Unknown Distribution {distribution}')
        self.cdf = sp_dist.cdf
            
        if sfreq is None:
            sfreq = eeg_data.sfreq
        if offset is None:
            offset = eeg_data.offset
        self.sfreq = sfreq
        self.steps = 1000/self.sfreq
        self.shape = float(shape)
        self.event_width = event_width
        self.event_width_samples = int(np.round(self.event_width / self.steps))
        if location is None:
            self.location = int(np.round(self.event_width_samples/2))
        else: self.location =  int(np.round(location / self.steps))
        durations = data.unstack().sel(component=0).swap_dims({'epochs':'trials'})\
            .stack(trial_x_participant=['participant','trials']).dropna(dim="trial_x_participant",\
            how="all").groupby('trial_x_participant').count(dim="samples").cumsum().squeeze()
        if durations.trial_x_participant.count() > 1:
            dur_dropped_na = durations.dropna("trial_x_participant")
            starts = np.roll(dur_dropped_na.data, 1)
            starts[0] = 0
            ends = dur_dropped_na.data-1 -offset
        else: 
            dur_dropped_na = durations
            starts = np.array([0])
            ends = np.array([dur_dropped_na.data-1 -offset])
        self.starts = starts
        self.ends = ends
        self.durations =  self.ends-self.starts+1
        self.max_events = self.compute_max_events()
        if durations.trial_x_participant.count() > 1:
            self.named_durations =  durations.dropna("trial_x_participant") - durations.dropna("trial_x_participant").shift(trial_x_participant=1, fill_value=0)
            self.coords = durations.reset_index('trial_x_participant').coords
        else: 
            self.named_durations = durations
            self.coords = durations.coords
        self.mean_d = self.durations.mean()
        self.n_trials = durations.trial_x_participant.count().values
            
        self.cpus = cpus
        self.n_samples, self.n_dims = np.shape(data.data.T)
        if template is None:
            self.template = self.event_shape()
        else: self.template = template
        self.events = self.cross_correlation(data.data.T)#adds event morphology
        self.max_d = self.durations.max()
        self.em_method = em_method
        if self.em_method == "mean":
            self.data_matrix = np.zeros((self.max_d, self.n_trials, self.n_dims), dtype=np.float64)
            for trial in range(self.n_trials):
                self.data_matrix[:self.durations[trial],trial,:] = \
                    self.events[self.starts[trial]:self.ends[trial]+1,:]
                #Reorganize samples crosscorrelated with template on trial basis
        self.estimate_magnitudes = estimate_magnitudes
        self.estimate_parameters = estimate_parameters
        if self.max_d > 500:#FFT conv from scipy faster in this case
            from scipy.signal import fftconvolve
            self.convolution = fftconvolve
        else:
            self.convolution = np.convolve
    
    def event_shape(self):
        '''
        Computes the template of a half-sine (event) with given frequency f and sampling frequency
        '''
        event_idx = np.arange(self.event_width_samples)*self.steps+self.steps/2
        event_frequency = 1000/(self.event_width*2)#gives event frequency given that events are defined as half-sines
        template = np.sin(2*np.pi*event_idx/1000*event_frequency)#event morph based on a half sine with given event width and sampling frequency
        template = template/np.sum(template**2)#Weight normalized
        return template
            
    def cross_correlation(self,data):
        '''
        This function puts on each sample the correlation of that sample and the next 
        x samples (depends on sampling frequency and event size) with a half sine on time domain.
        
        Parameters
        ----------
        data : ndarray
            2D ndarray with n_samples * components
        Returns
        -------
        events : ndarray
            a 2D ndarray with samples * PC components where cell values have
            been correlated with event morphology
        '''
        from scipy.signal import fftconvolve
        events = np.zeros(data.shape)
        for trial in range(self.n_trials):#avoids confusion of gains between trials
            for dim in np.arange(self.n_dims):
                events[self.starts[trial]:self.ends[trial]+1,dim] = \
                    fftconvolve(data[self.starts[trial]:self.ends[trial]+1, dim], \
                        self.template, mode='full')\
                        [len(self.template)-1:self.durations[trial]+len(self.template)+1]
        return events

    def fit_single(self, n_events=None, magnitudes=None, parameters=None, parameters_to_fix=None, 
                   magnitudes_to_fix=None, tolerance=1e-4, max_iteration=1e3, maximization=True,
                   starting_points=1, method='random', return_max=True, verbose=True, cpus=None):
        '''
        Fit HMP for a single n_events model
        
        Parameters
        ----------
        n_events : int
            how many events are estimated
        magnitudes : ndarray
            2D ndarray n_events * components, initial conditions for events magnitudes
        parameters : list
            list of initial conditions for Gamma distribution scale parameter. If parameters are estimated, the list provided is used as starting point,
            if parameters are fixed, parameters estimated will be the same as the one provided. When providing a list, stage need to be in the same order
            _n_th gamma parameter is  used for the _n_th stage
        threshold : float
            threshold for the HMP algorithm, 0 skips HMP
        '''
        assert n_events is not None, 'The fit_single() function needs to be provided with a number of expected transition events'
        assert self.location*(n_events+1) < min(self.durations), f'{n_events} events do not fit given the minimum duration of {min(self.durations)} and a location of {self.location}'
        if verbose:
            if parameters is None:
                print(f'Estimating {n_events} events model with {starting_points} starting point(s)')
            else:
                print(f'Estimating {n_events} events model')
        if cpus is None:
            cpus = self.cpus
        if n_events is None and parameters is not None:
            n_events = len(parameters)-1
        if self.estimate_magnitudes == False:#Don't need to manually fix mags if not estimated
            magnitudes_to_fix = np.arange(n_events)
        if self.estimate_parameters == False:#Don't need to manually fix pars if not estimated
            parameters_to_fix = np.arange(n_events+1)            
        #Formatting parameters
        if isinstance(parameters, (xr.DataArray,xr.Dataset)):
            parameters = parameters.dropna(dim='stage').values
        if isinstance(magnitudes, (xr.DataArray,xr.Dataset)):
            magnitudes = magnitudes.dropna(dim='event').values  
        if isinstance(magnitudes, np.ndarray):
            magnitudes = magnitudes.copy()
        if isinstance(parameters, np.ndarray):
            parameters = parameters.copy()          
        if parameters_to_fix is None: parameters_to_fix=[]
        if magnitudes_to_fix is None: magnitudes_to_fix=[]
        
        if parameters is not None:
            if len(np.shape(parameters)) == 3:
                starting_points = np.shape(parameters)[0]
        if magnitudes is not None:
            if len(np.shape(magnitudes)) == 3:
                starting_points = np.shape(magnitudes)[0]
        
        if starting_points > 0:#Initialize with equally spaced option
            if parameters is None:
                parameters = np.tile([self.shape, ((np.mean(self.durations))/(n_events+1)-self.location)/self.shape], (n_events+1,1))
                parameters[0,1] = np.mean(self.durations)/(n_events+1)/self.shape #first stage has no location
            initial_p = parameters
            
            if magnitudes is None:
                magnitudes = np.zeros((n_events,self.n_dims), dtype=np.float64)
            initial_m = magnitudes
        if starting_points > 1 or len(np.shape(magnitudes)) == 3 or len(np.shape(parameters)) == 3:
            filterwarnings('ignore', 'Convergence failed, estimation hitted the maximum ', )#will be the case but for a subset only hence ignore
            if len(np.shape(initial_m)) == 2:
                parameters = [initial_p]
                magnitudes = [initial_m]
                if method == 'random':
                    for _ in np.arange(starting_points):
                        proposal_p = self.gen_random_stages(n_events, self.mean_d)
                        proposal_p[parameters_to_fix] = initial_p[parameters_to_fix]
                        #proposal_m = self._gen_mags(n_events, starting_points, method='random')
                        # proposal_m[magnitudes_to_fix] = initial_m[magnitudes_to_fix]
                        # magnitudes.append(proposal_m)
                        parameters.append(proposal_p)
                    magnitudes = self._gen_mags(n_events, starting_points, method='random')
                    magnitudes[:,magnitudes_to_fix,:] = np.tile(initial_m[magnitudes_to_fix], (len(magnitudes), 1, 1))

                elif method == 'grid':
                    parameters = self._grid_search(n_events+1, iter_limit=starting_points, method='grid')
                    magnitudes = np.zeros((len(parameters), n_events, self.n_dims), dtype=np.float64)#Grid search is not yet done for mags
                else:
                    raise ValueError('Unknown starting point method requested, use "random" or "grid"')
            elif len(np.shape(initial_m)) == 3:
                magnitudes = initial_m
                if len(np.shape(initial_p)) == 3:
                    parameters = initial_p
                else:
                    parameters = np.tile(parameters, (len(magnitudes),1,1))
            if cpus>1: 
                with mp.Pool(processes=cpus) as pool:

                    estimates = pool.starmap(self.EM, 
                        zip(itertools.repeat(n_events), magnitudes, parameters, itertools.repeat(maximization),
                        itertools.repeat(magnitudes_to_fix),itertools.repeat(parameters_to_fix), itertools.repeat(max_iteration), itertools.repeat(tolerance), itertools.repeat(1)))   
            else:#avoids problems if called in an already parallel function
                estimates = []
                for pars, mags in zip(parameters, magnitudes):
                    estimates.append(self.EM(n_events, mags, pars, maximization,\
                    magnitudes_to_fix, parameters_to_fix, max_iteration, tolerance, 1))
                resetwarnings()
            lkhs_sp = [x[0] for x in estimates]
            mags_sp = [x[1] for x in estimates]
            pars_sp = [x[2] for x in estimates]
            eventprobs_sp = [x[3] for x in estimates]
            traces_sp = [x[4] for x in estimates]
            if return_max:
                max_lkhs = np.argmax(lkhs_sp)
                lkh = lkhs_sp[max_lkhs]
                mags = mags_sp[max_lkhs]
                pars = pars_sp[max_lkhs]
                eventprobs = eventprobs_sp[max_lkhs]
                traces = traces_sp[max_lkhs]
            else:
                lkh = lkhs_sp
                mags = mags_sp
                pars = pars_sp
                eventprobs = eventprobs_sp
                traces = np.zeros((len(lkh),  max([len(x) for x in traces_sp])))*np.nan
                for i, _i in enumerate(traces_sp):
                    traces[i, :len(_i)] = _i
            
        elif starting_points==1:#informed starting point
            lkh, mags, pars, eventprobs, traces = self.EM(n_events, initial_m, initial_p,\
                                        maximization, magnitudes_to_fix, parameters_to_fix, \
                                         max_iteration, tolerance)

        else:#uninitialized    
            if np.any(parameters)== None:
                parameters = np.tile([self.shape, (self.mean_d)/self.shape], (n_events+1,1))
            if np.any(magnitudes)== None:
                magnitudes = np.zeros((n_events, self.n_dims), dtype=np.float64)
            lkh, mags, pars, eventprobs, traces = self.EM(n_events, magnitudes, parameters,\
                                        threshold, magnitudes_to_fix, parameters_to_fix,\
                                        max_iteration, tolerance)
        if len(np.shape(eventprobs)) == 3:
            n_event_xr = n_event_xreventprobs = len(mags)
            n_stage = n_event_xr+1
        elif len(np.shape(eventprobs)) == 2:#0 event case
            eventprobs = np.transpose(eventprobs[np.newaxis], axes=(1,2,0))
            mags = np.transpose(mags[np.newaxis], axes=(1,0))
            n_event_xr = 0
            n_event_xreventprobs = 1
            n_stage = 1
        if len(np.shape(eventprobs)) == 3:
            xrlikelihoods = xr.DataArray(lkh , name="likelihoods")
            xrtraces = xr.DataArray(traces, dims=("em_iteration"), name="traces", coords={'em_iteration':range(len(traces))})
            xrparams = xr.DataArray(pars, dims=("stage",'parameter'), name="parameters", 
                            coords = [range(n_stage), ['shape','scale']])
            xrmags = xr.DataArray(mags, dims=("event","component"), name="magnitudes",
                        coords={'event':range(n_event_xr),
                                "component":range(self.n_dims)})
            part, trial = self.coords['participant'].values, self.coords['trials'].values

            xreventprobs = xr.Dataset({'eventprobs': (('event', 'trial_x_participant','samples'), 
                                             eventprobs.T)},
                             {'event':range(n_event_xreventprobs),
                              'samples':range(np.shape(eventprobs)[0]),
                            'trial_x_participant':  MultiIndex.from_arrays([part,trial],
                                    names=('participant','trials'))})
            xreventprobs = xreventprobs.transpose('trial_x_participant','samples','event')
        else: 
            n_event_xr = len(mags[0])
            xrlikelihoods = xr.DataArray(lkh , dims=("iteration"), name="likelihoods", coords={'iteration':range(len(lkh))})
            xrtraces = xr.DataArray(traces, dims=("iteration","em_iteration"), name="traces", coords={'iteration':range(len(lkh)), 'em_iteration':range(len(traces[0]))})
            xrparams = xr.DataArray(pars, dims=("iteration","stage",'parameter'), name="parameters", 
                            coords = {'iteration': range(len(lkh)), 'parameter':['shape','scale']})
            xrmags = xr.DataArray(mags, dims=("iteration","event","component"), name="magnitudes",
                        coords={'iteration':range(len(lkh)), 'event':range(n_event_xr),
                                "component":range(self.n_dims)})
            part, trial = self.coords['participant'].values, self.coords['trials'].values

            xreventprobs = xr.Dataset({'eventprobs': (('iteration','event', \
                                    'trial_x_participant','samples'), [x.T for x in eventprobs])},
                             {'iteration':range(len(lkh)),
                              'event':np.arange(n_event_xr),
                              'samples':np.arange(np.shape(eventprobs)[1]),
                              'trial_x_participant':  MultiIndex.from_arrays([part,trial],
                                    names=('participant','trials'))})
            xreventprobs = xreventprobs.transpose('iteration','trial_x_participant','samples','event')
        estimated = xr.merge((xrlikelihoods, xrparams, xrmags, xreventprobs, xrtraces))

        if verbose:
            print(f"Parameters estimated for {n_events} events model")
        return estimated
    
<<<<<<< HEAD
    def EM(self, n_events, magnitudes, parameters,  maximization=True, magnitudes_to_fix=None, parameters_to_fix=None, max_iteration=1e3, tolerance=1e-4, min_iteration=1):  
=======
    def EM(self, n_events, magnitudes, parameters,  threshold, magnitudes_to_fix=None, parameters_to_fix=None, min_iteration=1, max_iteration = 1e3):  
>>>>>>> f10c6c11
        '''
        Expectation maximization function underlying fit
        ''' 
        if not isinstance(maximization, bool):#Backward compatibility with previous versions
            warn('Deprecated use of the threshold function, use maximization and tolerance arguments. Setting tolerance at 1 for compatibility')
            maximization = {1:True, 0:False}[maximization]
            if maximization:#Backward compatibility, equivalent to previous threshold = 1
                tolerance = 1
        null_stages = np.where(parameters[:,1]<0)[0]
        wrong_shape = np.where(parameters[:,0]!=self.shape)[0]
        if len(null_stages)>0:
            raise ValueError(f'Wrong scale parameter input, provided scale parameter(s) {null_stages} should be positive but have value {parameters[null_stages,:].prod(axis=1)}')
        if len(wrong_shape)>0:
            raise ValueError(f'Wrong shape parameter input, provided parameter(s) {wrong_shape} shape is {parameters[wrong_shape,0]} but expected  expected {self.shape}')
        initial_parameters =  np.copy(parameters)
        initial_magnitudes = np.copy(magnitudes)
        
        lkh, eventprobs = self.estim_probs(magnitudes, parameters, n_events)
        traces = []
        i = 0
        if not maximization or n_events==0:
            lkh_prev = lkh
            magnitudes_prev = initial_magnitudes
            parameters_prev = initial_parameters
            eventprobs_prev = eventprobs
        else:
            while i < max_iteration :#Expectation-Maximization algorithm
                if i > min_iteration and tolerance > lkh - lkh_prev:
                    break
                    #As long as new run gives better likelihood, go on  
                lkh_prev = lkh.copy()
                magnitudes_prev = magnitudes.copy()
                parameters_prev = parameters.copy()
                eventprobs_prev = eventprobs.copy()
                #Magnitudes from Expectation
                for event in range(n_events):
                    if self.em_method == "max":
                        #Take time point at maximum p() for each trial
                        #Average channel activity at those points
                        event_values = np.zeros((self.n_trials, self.n_dims))
                        for trial in range(self.n_trials):
                            time = self.starts[trial]+ np.argmax(eventprobs[:, trial, event])
                            event_values[trial] = self.events[time]
                        magnitudes[event] = np.mean(event_values, axis=0)
                    elif self.em_method == "mean":
                        for comp in range(self.n_dims):
                            magnitudes[event,comp] = np.mean(np.sum( \
                                eventprobs[:,:,event]*self.data_matrix[:,:,comp], axis=0))
                        # Scale cross-correlation with likelihood of the transition
                        # sum by-trial these scaled activation for each transition events
                        # average across trials

                magnitudes[magnitudes_to_fix,:] = initial_magnitudes[magnitudes_to_fix,:].copy()
                parameters = self.scale_parameters(eventprobs, n_events)#Parameters from Expectation
                parameters[parameters_to_fix, :] = initial_parameters[parameters_to_fix,:].copy()
                lkh, eventprobs = self.estim_probs(magnitudes, parameters, n_events)
                traces.append(lkh)
                i += 1
        if i == max_iteration:
            warn(f'Convergence failed, estimation hitted the maximum number of iteration ({int(max_iteration)})', RuntimeWarning)
        return lkh_prev, magnitudes_prev, parameters_prev, eventprobs_prev, np.array(traces)

    
    def estim_probs(self, magnitudes, parameters, n_events, lkh_only=False):
        '''
        
        Returns
        -------
        likelihood : float
            Summed log probabilities
        eventprobs : ndarray
            Probabilities with shape max_samples*n_trials*n_events
        '''
        n_stages = n_events+1
        gains = np.zeros((self.n_samples, n_events), dtype=np.float64)
        for i in range(self.n_dims):
            # computes the gains, i.e. how much the congruence between the pattern shape
            # and the data given the magnitudes of the sensors
            gains = gains + self.events[:,i][np.newaxis].T * magnitudes[:,i]
        gains = np.exp(gains)
        probs = np.zeros([self.max_d,self.n_trials,n_events], dtype=np.float64) # prob per trial
        probs_b = np.zeros([self.max_d,self.n_trials,n_events], dtype=np.float64)# Sample and state reversed
        for trial in np.arange(self.n_trials):
            # Following assigns gain per trial to variable probs 
            probs[:self.durations[trial],trial,:] = \
                gains[self.starts[trial]:self.ends[trial]+1,:] 
            # Same but samples and events are reversed, this allows to compute
            # fwd and bwd in the same way in the following steps
            probs_b[:self.durations[trial],trial,:] = \
                gains[self.starts[trial]:self.ends[trial]+1,:][::-1,::-1]

        pmf = np.zeros([self.max_d, n_stages], dtype=np.float64) # Gamma pmf for each stage parameters
        locations = np.concatenate([[-.5], np.repeat(self.location, n_events)])#all stages except first stage have a location
        locations[-1] -= 1
        for stage in range(n_stages):
            pmf[:,stage] = self.distribution_pmf(parameters[stage,0], parameters[stage,1], locations[stage])
        pmf_b = pmf[:,::-1] # Stage reversed gamma pmf, same order as prob_b

        if n_events > 0:
            forward = np.zeros((self.max_d, self.n_trials, n_events), dtype=np.float64)
            backward = np.zeros((self.max_d, self.n_trials, n_events), dtype=np.float64)
            # Computing forward and backward helper variable
            #  when stage = 0:
            forward[:,:,0] = np.tile(pmf[:,0][np.newaxis].T,\
                (1,self.n_trials))*probs[:,:,0] #first stage transition is p(B) * p(d)
            backward[:,:,0] = np.tile(pmf_b[:,0][np.newaxis].T,\
                        (1,self.n_trials)) #Reversed gamma (i.e. last stage) without probs as last event ends at time T

            for event in np.arange(1,n_events):#Following stage transitions integrate previous transitions
                add_b = backward[:,:,event-1]*probs_b[:,:,event-1]#Next stage in back
                for trial in np.arange(self.n_trials):
                    # convolution between gamma * gains at previous event and event
                    forward[:,trial,event] = self.convolution(forward[:,trial,event-1], pmf[:,event])[:self.max_d]
                    # same but backwards
                    backward[:,trial,event] = self.convolution(add_b[:,trial], pmf_b[:, event])[:self.max_d]
                forward[:,:,event] = forward[:,:,event]*probs[:,:,event]
            #re-arranging backward to the expected variable
            backward = backward[:,:,::-1]#undoes stage inversion
            for trial in np.arange(self.n_trials):#Undoes sample inversion
                backward[:self.durations[trial],trial,:] = \
                    backward[:self.durations[trial],trial,:][::-1]
            
            eventprobs = forward * backward
            eventprobs = np.clip(eventprobs, 0, None) #floating point precision error
<<<<<<< HEAD

            #eventprobs can be so low as to be 0, avoid dividing by 0
            #this only happens when magnitudes are 0 and gammas are randomly determined
            if (eventprobs.sum(axis=0) == 0).any() or (eventprobs[:,:,0].sum(axis=0) == 0).any(): 

                #set likelihood
                eventsums = eventprobs[:,:,0].sum(axis=0)
                eventsums[eventsums != 0] = np.log(eventsums[eventsums != 0])
                eventsums[eventsums == 0] = -np.inf
=======
           
            #eventprobs can be so low as to be 0, avoid dividing by 0
            #this only happens when magnitudes are 0 and gammas are randomly determined
            if (eventprobs.sum(axis=0) == 0).any() or (eventprobs[:,:,0].sum(axis=0) == 0).any(): 
              
                #set likelihood
                eventsums = eventprobs[:,:,0].sum(axis=0)
                eventsums[eventsums == 0] = -np.inf
                eventsums[eventsums != 0] = np.log(eventsums[eventsums != 0])
>>>>>>> f10c6c11
                likelihood = np.sum(eventsums)

                #set eventprobs, check if any are 0   
                eventsums = eventprobs.sum(axis=0)
                if (eventsums == 0).any():
                    for i in range(eventprobs.shape[0]):
                        eventprobs[i,:,:][eventsums == 0] = 0
                        eventprobs[i,:,:][eventsums != 0] = eventprobs[i,:,:][eventsums != 0] / eventsums[eventsums != 0]
                else:
                    eventprobs = eventprobs / eventprobs.sum(axis=0)
<<<<<<< HEAD

            else:

                likelihood = np.sum(np.log(eventprobs[:,:,0].sum(axis=0)))#sum over max_samples to avoid 0s in log
                eventprobs = eventprobs / eventprobs.sum(axis=0)
            #conversion to probabilities, divide each trial and state by the sum of the likelihood of the n points in a trial
            
            
=======
                
            else:
           
                likelihood = np.sum(np.log(eventprobs[:,:,0].sum(axis=0)))#sum over max_samples to avoid 0s in log
                eventprobs = eventprobs / eventprobs.sum(axis=0)
                #conversion to probabilities, divide each trial and state by the sum of the likelihood of the n points in a trial


>>>>>>> f10c6c11
        else:
            forward = np.zeros((self.max_d, self.n_trials), dtype=np.float64)
            backward = np.zeros((self.max_d, self.n_trials), dtype=np.float64)
            forward[:,:] = np.tile(pmf[:,0][np.newaxis].T,\
                (1,self.n_trials))
            backward[:,:] = np.tile(pmf_b[:,0][np.newaxis].T,\
                        (1,self.n_trials))
            for trial in np.arange(self.n_trials):#Undoes sample inversion
                backward[:self.durations[trial],trial] = \
                    backward[:self.durations[trial],trial][::-1]
            eventprobs = forward * backward
            likelihood = np.sum(np.log(eventprobs[:,:].sum(axis=0)))#sum over max_samples to avoid 0s in log
            eventprobs = eventprobs / eventprobs.sum(axis=0)

        if lkh_only:
            return likelihood
        else:
            return [likelihood, eventprobs]

    def distribution_pmf(self, shape, scale, location):
        '''
        Returns PMF of gamma or lognormal dist with shape and scale, on a range from 0 to max_length 
        
        Parameters
        ----------
        a : float
            shape parameter
        scale : float
            scale parameter      
        Returns
        -------
        p : ndarray
            probabilty mass function for a gamma with given parameters
        '''
        if scale == 0:
            warn('Convergence failed: one stage has been found to be null')
        p = self.cdf(np.arange(self.max_d), shape, scale=scale, loc=location)
        #Location is in fact +1 as np.arange starts from 0
        p = np.diff(p, prepend=0)#going to pmf
        return p
    
    def scale_parameters(self, eventprobs=None, n_events=None, averagepos=None):
        '''
        Used for the re-estimation in the EM procdure. The likeliest location of 
        the event is computed from eventprobs. The scale parameters are then taken as the average 
        distance between the events corrected for (eventual) location
        Parameters
        ----------
        eventprobs : ndarray
            [samples(max_d)*n_trials*n_events] = [max_d*trials*nTransition events]
        durations : ndarray
            1D array of trial length
        mags : ndarray
            2D ndarray components * nTransition events, initial conditions for events magnitudes
        shape : float
            shape parameter for the gamma, defaults to 2  
        Returns
        -------
        params : ndarray
            shape and scale for the gamma distributions
        '''
        if eventprobs is not None:
            averagepos = np.concatenate([np.arange(1,self.max_d+1)@eventprobs.mean(axis=1),
                                         [self.mean_d]])#Durations
        params = np.zeros((n_events+1,2), dtype=np.float64)
        params[:,0] = self.shape
        params[:,1] = np.diff(averagepos, prepend=0)
        params[:,1] = params[:,1]/params[:,0]
        return params


    def backward_estimation(self,max_events=None, min_events=0, max_fit=None, max_starting_points=1, method="random", tolerance=1e-4, maximization=True, max_iteration=1e3):
        '''
        First read or estimate max_event solution then estimate max_event - 1 solution by 
        iteratively removing one of the event and pick the one with the highest 
        likelihood
        
        Parameters
        ----------
        max_fit : xarray
            To avoid re-estimating the model with maximum number of events it can be provided 
            with this arguments, defaults to None
        max_starting_points: int
            how many random starting points iteration to try for the model estimating the maximal number of events
        
        '''
        if max_events is None and max_fit is None:
            max_events = self.compute_max_events()
        if not max_fit:
            if max_starting_points > 0:
                print(f'Estimating all solutions for maximal number of events ({max_events}) with 1 pre-defined starting point and {max_starting_points-1} {method} starting points')
            event_loo_results = [self.fit_single(max_events, starting_points=max_starting_points, method=method, verbose=False)]
        else:
            event_loo_results = [max_fit]
        max_events = event_loo_results[0].event.max().values+1
        i = 0
        for n_events in np.arange(max_events-1,min_events,-1):
            print(f'Estimating all solutions for {n_events} number of events')
            temp_best = event_loo_results[i]#previous event solution
            temp_best = temp_best.dropna('event')
            temp_best = temp_best.dropna('stage')
            n_events_list = np.arange(n_events+1)#all events from previous solution
            flats = temp_best.parameters.values
            events_temp,pars_temp = [],[]
            for event in np.arange(n_events+1):#creating all possible solutions
                events_temp.append(temp_best.magnitudes.sel(event = np.array(list(set(n_events_list) - set([event])))).values)
                flat = event + 1 #one more flat than events
                temp = np.copy(flats[:,1])
                temp[flat-1] = temp[flat-1] + temp[flat]
                temp = np.delete(temp, flat)
                pars_temp.append(np.reshape(np.concatenate([np.repeat(self.shape, len(temp)), temp]), (2, len(temp))).T)
            with mp.Pool(processes=self.cpus) as pool:
                event_loo_likelihood_temp = pool.starmap(self.fit_single, 
                    zip(itertools.repeat(n_events), events_temp, pars_temp,\
                        itertools.repeat([]), itertools.repeat([]),\
                        itertools.repeat(tolerance), itertools.repeat(max_iteration), \
                        itertools.repeat(maximization), itertools.repeat(1),\
                        itertools.repeat('random'), itertools.repeat(True),\
                        itertools.repeat(False),itertools.repeat(1)))
            models = xr.concat(event_loo_likelihood_temp, dim="iteration")
            event_loo_results.append(models.sel(iteration=[np.where(models.likelihoods == models.likelihoods.max())[0][0]]).squeeze('iteration'))
            i+=1
        bests = xr.concat(event_loo_results, dim="n_events")
        bests = bests.assign_coords({"n_events": np.arange(max_events,min_events,-1)})
        #bests = bests.squeeze('iteration')
        return bests

    def compute_max_events(self):
        '''
        Compute the maximum possible number of events given event width and mean or minimum reaction time
        '''
        return int(np.rint(np.min(self.durations)//(self.location)))-1

    def event_times(self, eventprobs, mean=True):
        '''
        Compute event onset times based on event probabilities
        Parameters
        ----------
        a : float
            shape parameter
        b : float
            scale parameter
        max_length : int
            maximum length of the trials        
        Returns
        -------
        d : ndarray
            density for a gamma with given parameters
        '''
        # warn('This method is deprecated and will be removed in future version, use compute_times() instead', DeprecationWarning, stacklevel=2)
        eventprobs = eventprobs.dropna('event', how="all")
        eventprobs = eventprobs.dropna('trial_x_participant', how="all")
        onsets = np.empty((len(eventprobs.trial_x_participant),len(eventprobs.event)+1))*np.nan
        i = 0
        for trial in eventprobs.trial_x_participant.dropna('trial_x_participant', how="all").values:
            onsets[i, :len(eventprobs.event)] = np.arange(self.max_d) @ eventprobs.sel(trial_x_participant=trial).data
            onsets[i, -1] = self.ends[i] - self.starts[i]
            i += 1
        if mean:
            return np.mean(onsets, axis=0)
        else:
            return onsets

    @staticmethod        
    def compute_times(init, estimates, duration=False, fill_value=None, mean=False, cumulative=False, add_rt=False):
        '''
        Compute the likeliest onset times for each event

        Parameters
        ----------
        estimates :
            Estimated instance of an HMP model
        init : 
            Initialized HMP object  
        duration : bool
            Whether to compute onset times (False) or stage duration (True)
        fill_value : float | ndarray
            What value to fill for the first onset/duration

        Returns
        -------
        times : xr.DataArray
            Transition event onset or stage duration with trial_x_participant*event dimensions
        '''

        eventprobs = estimates.eventprobs
        times = xr.dot(eventprobs, eventprobs.samples, dims='samples')#Most likely event location
        n = len(times[0,:].values[np.isfinite(times[0,:].values)])
        if duration:
            fill_value=0
        if fill_value != None:            
            added = xr.DataArray(np.repeat(fill_value,len(times.trial_x_participant))[np.newaxis,:],
                                 coords={'event':[0], 
                                         'trial_x_participant':times.trial_x_participant})
            times = times.assign_coords(event=times.event+1)
            times = times.combine_first(added)
        if add_rt:             
            rts = init.named_durations
            rts = rts.assign_coords(event=int(times.event.max().values+1))
            rts = rts.expand_dims(dim="event")
            times = xr.concat([times, rts], dim='event')
        if duration:
            #adding reaction time and treating it as the last event
            times = times.rename({'event':'stage'})
            if not cumulative:
                times = times.diff(dim='stage')
        if mean:
            times = times.mean('trial_x_participant')
        return times
   
    @staticmethod
    def compute_topologies(channels, estimated, event_width_samples, extra_dim=False, mean=True):
        shifted_times = estimated.eventprobs.shift(samples=event_width_samples//2+1, fill_value=0).copy()#Shifts to compute channel topology at the peak of the event
        if extra_dim:
            data =  xr.dot(channels.rename({'epochs':'trials'}).\
                      stack(trial_x_participant=['participant','trials']).data.fillna(0).drop_duplicates('trial_x_participant'), \
                      shifted_times.fillna(0), dims=['samples']).\
                      transpose(extra_dim,'trial_x_participant','event','channels')
        else:
            data = xr.dot(channels.rename({'epochs':'trials'}).\
                      stack(trial_x_participant=['participant','trials']).data.fillna(0).drop_duplicates('trial_x_participant'), \
                      shifted_times.fillna(0), dims=['samples']).\
                      transpose('trial_x_participant','event','channels')
        if mean:
            data = data.mean('trial_x_participant')
        return data
    
    def gen_random_stages(self, n_events, mean_d):
        '''
        Returns random stage duration between 0 and mean RT by iteratively drawind sample from a 
        uniform distribution between the last stage duration (equal to 0 for first iteration) and 1.
        Last stage is equal to 1-previous stage duration.
        The stages are then scaled to the mean RT
        Parameters
        ----------
        n_events : int
            how many events
        mean_d : float
            scale parameter
        Returns
        -------
        random_stages : ndarray
            random partition between 0 and mean_d
        '''
        mean_d = int(mean_d) - n_events * self.location #remove minimum stage duration
        rnd_durations = np.zeros(n_events + 1)
        while any(rnd_durations < 2): #make sure they are at least 2 samples
            rnd_events = np.random.default_rng().integers(low = 0, high = mean_d, size = n_events) #n_events between 0 and mean_d
            rnd_events = np.sort(rnd_events)
            rnd_durations = np.hstack((rnd_events, mean_d)) - np.hstack((0, rnd_events))  #associated durations
        random_stages = np.array([[self.shape, x / self.shape] for x in rnd_durations])
        return random_stages
    
<<<<<<< HEAD
    def _gen_mags(self, n_events, n_samples=None, lower_bound=-1, upper_bound=1, method=None, size=3, verbose=True):
        '''
        Return magnitudes sampled on a grid with n points between lower_bound and upper_bound for the n_events. All combinations are tested
        '''
        from itertools import product    
        if n_samples == 1:
            grid = np.zeros((1, n_events, self.n_dims))
        else: 
            grid = np.array([x for x in product(np.linspace(lower_bound,upper_bound,size), repeat=self.n_dims)])
        if n_samples is None or n_samples > len(grid):
            n_samples = len(grid)
            
        if method is None and len(grid) != n_samples:
            sort_table = np.argsort(np.abs(np.sum(grid, axis=-1)), axis=0)[::-1]
            grid = grid[sort_table[:n_samples]]
            if verbose:
                print(f'Because of decimation {len(grid)} will be estimated.')
        gen_mags = np.zeros((n_events, n_samples, self.n_dims))
        for event in range(n_events):
            if method is None:
                gen_mags[event,:,:] = grid
            elif method == "random":
                gen_mags[event,:,:] = grid[np.random.choice(range(len(grid)), size=n_samples, replace=False)]
        gen_mags = np.transpose(gen_mags, axes=(1,0,2))
        return gen_mags
=======
>>>>>>> f10c6c11
    
    def _grid_search(self, n_stages, n_points=None, verbose=True, start_time=0, end_time=None, iter_limit=np.inf, step=1, offset=None, method='slide'):
        '''
        This function decomposes the mean RT into a grid with points. Ideal case is to have a grid with one sample = one search point but the number
        of possibilities badly scales with the length of the RT and the number of stages. Therefore the iter_limit is used to select an optimal number
        of points in the grid with a given spacing. After having defined the grid, the function then generates all possible combination of 
        event placements within this grid. It is faster than using random points (both should converge) but depending on the mean RT and the number 
        of events to look for, the number of combination can be really large. 
        
        Parameters
        ----------
        n_stages : int
            how many event to look for
        iter_limit : int
            How much is too much

        Returns
        -------
        parameters : ndarray
            3D array with numper of possibilities * n_stages * 2 (gamma parameters)
        '''
        from itertools import combinations_with_replacement, permutations  
        from math import comb as binomcoeff
        import more_itertools as mit
        if offset is None:
            offset = 1
        start_time = int(start_time)
        if end_time is None:
            end_time = int(self.mean_d)
        duration = end_time-start_time
        if n_points is None:
            n_points = duration//step
            duration = step*n_points
        check_n_posibilities = binomcoeff(n_points-1, n_stages-1)
        if check_n_posibilities > iter_limit:
            while binomcoeff(n_points-1, n_stages-1) > iter_limit:
                n_points = n_points-1
            step = duration//n_points#same if no points removed in the previous step
            end_time = start_time+step*(n_points-1)#Rounding up to step size
            duration = end_time-start_time
        end_time = start_time+step*(n_points)#Rounding up to step size  
        grid = np.array([x for x in np.linspace(start_time+step, end_time-step, (duration//step))-start_time])#all possible durations
        grid = grid[grid < duration - ((n_stages-2)*step)]#In case of >2 stages avoid impossible durations, just to speed up
        grid = grid[grid >= offset]
        comb = np.array([x for x in combinations_with_replacement(grid, n_stages) if np.round(np.sum(x)) == np.round(duration)])#A bit bruteforce
        if len(comb)>0:
            new_comb = []
            for c in comb:
                new_comb.append(np.array(list(mit.distinct_permutations(c))))
            comb = np.vstack(new_comb)
            parameters = np.zeros((len(comb),n_stages,2), dtype=np.float64)
            for idx, y in enumerate(comb):
                parameters[idx, :, :] = [[self.shape, x/self.shape] for x in y]
            if verbose:
                if check_n_posibilities > iter_limit:
                    print(f'Initial number of possibilities is {check_n_posibilities}.') 
                    print(f'Given the number of max iterations = {iter_limit}: fitting {len(comb)} models based on all \n possibilities from grid search with a spacing of {int(step)} samples and {n_points} points  \n and durations of {grid}.')
                else:
                    print(f'Fitting {len(comb)} models using grid search')
            if method == 'grid':
                return parameters
            else:
                return parameters[np.argsort(parameters[:,0,1]),:,:]
        else:
            raise ValueError(f'No combination found given length of the data {self.mean_d}, number of events {n_stages} and a max iteration of {iter_limit}')
    
    def sliding_event(self, n_events=None, color='k', figsize=(12,3), verbose=True, method=None, plot_deriv=False, magnitudes=None, step=1, show=True, ax=None, fix_mags=True, cpus=None):
        '''
        This method outputs the likelihood and estimated parameters of a 1 event model with each sample, from 0 to the mean 
        epoch duration. The parameters and likelihoods that are returned are 
        Take the highest likelihood, place a event by excluding event width space around it, follow with the next one
        '''
        
        from itertools import cycle
        mean_d = int(self.mean_d)
        init_n_events = n_events
        parameters = self._grid_search(2, verbose=verbose, step=step, start_time=np.random.choice(range(step)))#Looking for all possibilities with one event
        if method is None or magnitudes is None:
            magnitudes = np.zeros((len(parameters),1, self.n_dims), dtype=np.float64)
            maximization = True
            if fix_mags:
                mags_to_fix = [0]
            else:        
                mags_to_fix = []
            ls = '-'
        else:
            magnitudes = np.tile(magnitudes, (len(parameters),1,1))
            if fix_mags:
                maximization = False
                mags_to_fix = [0]
                ls = '-'
            else:
                maximization = True
                mags_to_fix = []
                ls = '.'
        lkhs_init, mags_init, pars_init, _ = \
            self.estimate_single_event(magnitudes, parameters, [], mags_to_fix, maximization, cpus)
        if verbose:
            if ax is None:
                 _, ax = plt.subplots(figsize=figsize, dpi=100)
            ax.plot(pars_init[:,0,1]*self.shape, lkhs_init, ls)
        
        if method is None:
            #pars, mags, lkhs = pars_init, mags_init, lkhs_init
            plt.ylabel('Log-likelihood')
            plt.xlabel('Sample number')
            if show:
                plt.show()
            else:
                return ax
        else:
            return lkhs_init, mags_init, pars_init
        
    def estimate_single_event(self, magnitudes, parameters, parameters_to_fix, magnitudes_to_fix, maximization, cpus, max_iteration=1e2, tolerance=1e-4):
        filterwarnings('ignore', 'Convergence failed, estimation hitted the maximum ', )#will be the case but for a subset only hence ignore
        if cpus is None:
            cpus = self.cpus
        if np.shape(magnitudes) == 2:
            magnitudes = np.tile(magnitudes, (len(parameters), 1, 1))
        with mp.Pool(processes=self.cpus) as pool:
            estimates = pool.starmap(self.EM, 
                zip(itertools.repeat(1), magnitudes, parameters, 
                    itertools.repeat(maximization), itertools.repeat(magnitudes_to_fix), 
                    itertools.repeat(parameters_to_fix), itertools.repeat(max_iteration),
                    itertools.repeat(tolerance), itertools.repeat(1)))
        lkhs_sp = np.array([x[0] for x in estimates])
        mags_sp = np.array([x[1] for x in estimates])
        pars_sp = np.array([x[2] for x in estimates])
        eventprobs_sp = np.array([x[3] for x in estimates])
        resetwarnings()
        return lkhs_sp, mags_sp, pars_sp, eventprobs_sp
    
    def fit(self, step=1, verbose=True, end=None, threshold=1, trace=False, fix_iter=True, max_iterations=1e3, tolerance=1e-2, grid_points=25, cpus=None):
        '''
        Cumulative fit method.
        step = size of steps across samples
        end = max explored duration
        threshold = 
        '''
        if cpus is None:
            cpus = self.cpus
        if end is None:
            end = self.mean_d
        max_event_n = self.compute_max_events()
        n_points = int(np.rint(end)//step)
        
        pbar = tqdm(total = int(np.rint(end-self.location)))#progress bar
        n_events, j, time = 0,1,0
        if trace:
            all_pars, all_mags, all_mags_prop, all_pars_prop, all_diffs = [],[],[],[],[]
        #Init pars
        pars = np.zeros((int(end),2))
        pars[:,0] = self.shape #parameters during estimation, shape x scale
        pars_prop = pars[:n_events+2].copy()
        pars_prop[0,1] = step/self.shape#initialize scale
        pars_prop[n_events+1,1] = last_stage = (end-step)/self.shape 
        pars_accepted = pars.copy()
        #Init mags
        mags = np.zeros((int(end), self.n_dims)) #mags during estimation
        mags_prop = mags[:n_events+1].copy()
        mags_prop[n_events,:] = np.zeros(self.n_dims)
        mags_accepted = mags.copy()

        while last_stage*self.shape > self.location and n_events+1 < max_event_n:
            prev_time = time
            #Generate a grid of magnitudes 
            mags_props = self._gen_mags(n_events+1, n_samples=grid_points, verbose=False)
            #replave eventual event already found
            mags_props[:,:n_events,:] = np.tile(mags_prop[:n_events,:], (len(mags_props), 1, 1))
            #estimate all grid_points models while fixing previous found events
            solutions = self.fit_single(n_events+1, mags_props, pars_prop, [range(n_events)], [range(n_events)], return_max=False, verbose=False, cpus=cpus)
            #Exclude non-converged models (negative EM LL curve)
            solutions = utils.filter_non_converged(solutions)
            if len(solutions.iteration) > 0:#Success
                if verbose:#Diagnostic plot
                    plt.plot(solutions.traces.T)
                #Average among the converged solutions and store as future starting points
                mags[:n_events+1], pars[:n_events+2] = solutions.magnitudes.mean('iteration').values, solutions.parameters.mean('iteration').values
                n_events += 1
                pars_accepted[:n_events+1] = pars[:n_events+1].copy()
                mags_accepted[:n_events] = mags[:n_events].copy()
                mags_accepted[n_events] = np.zeros(self.n_dims)
                j = 0
                if verbose:
                    print(f'Transition event {n_events} found around sample {int(np.round(np.sum(pars_accepted[:n_events,:].prod(axis=1))))}')
            if trace:#keep trace of algo
                all_mags_prop.append(mags[:n_events].copy())
                all_pars_prop.append(pars[:n_events+1].copy())
                all_mags.append(mags_accepted[:n_events].copy())
                all_pars.append(pars_accepted[:n_events+1].copy())
                all_diffs.append(np.abs(np.diff(mags[:n_events+1], axis=0)))

            j += 1
            #New parameter proposition
            pars_prop = pars[:n_events+2].copy()
            pars_prop[n_events,1] = step*j/self.shape
            last_stage = end/self.shape - np.sum(pars_prop[:n_events+1,1])
            pars_prop[n_events+1,1] = last_stage
            #New mag proposition
            mags_prop = mags_accepted[:n_events+1].copy()#cumulative
            mags_prop[n_events,:] = np.zeros(self.n_dims)
            time = np.sum(pars_prop[:n_events+1,1])*self.shape 
            pbar.update(int(np.round(time-prev_time)))
        pbar.update(step*2)
        if verbose:
            plt.show()
        mags = mags_accepted[:n_events, :]
        pars = pars_accepted[:n_events+1, :]
        if n_events > 1: 
            fit = self.fit_single(n_events, parameters=pars, magnitudes=mags, verbose=verbose)
        else:
            warn('Failed to find more than two stages, returning 2 stage model with default starting values')
            fit = self.fit_single(n_events)
        if trace:
            all_pars_aligned = np.tile(np.nan, (len(all_pars)+1, np.max([len(x) for x in all_pars]), 2))
            all_pars_prop_aligned = np.tile(np.nan, (len(all_pars_prop)+1, np.max([len(x) for x in all_pars_prop]), 2))
            all_mags_aligned = np.tile(np.nan, (len(all_mags)+1, np.max([len(x) for x in all_mags]), self.n_dims))
            all_mags_prop_aligned = np.tile(np.nan, (len(all_mags_prop)+1, np.max([len(x) for x in all_mags_prop]), self.n_dims))
            all_diffs_aligned = np.tile(np.nan, (len(all_diffs)+1, np.max([len(x) for x in all_diffs]), self.n_dims))
            for iteration, _i in enumerate(zip(all_pars, all_mags, all_mags_prop, all_pars_prop, all_diffs)):
                all_pars_aligned[iteration, :len(_i[0]), :] = _i[0]
                all_mags_aligned[iteration, :len(_i[1]), :] = _i[1]
                all_mags_prop_aligned[iteration, :len(_i[2]), :] = _i[2]
                all_pars_prop_aligned[iteration, :len(_i[3]), :] = _i[3]
                all_diffs_aligned[iteration, :len(_i[4]), :] = _i[4]
            traces = xr.Dataset({'parameters_accepted': (('iteration', 'stage_acc','parameter_acc'), 
                                         all_pars_aligned),
                                'magnitudes_accepted': (('iteration', 'event_acc','component_acc'), 
                                         all_mags_aligned),
                                'parameters_proposed': (('iteration', 'stage','parameter'), 
                                         all_pars_prop_aligned),
                                'magnitudes_proposed': (('iteration', 'event', 'component'), 
                                         all_mags_prop_aligned),
                                'difference_magnitudes':(('iteration','diffs', 'component'), 
                                         all_diffs_aligned)})
            return fit, traces
        else:
            return fit
    <|MERGE_RESOLUTION|>--- conflicted
+++ resolved
@@ -328,11 +328,7 @@
             print(f"Parameters estimated for {n_events} events model")
         return estimated
     
-<<<<<<< HEAD
     def EM(self, n_events, magnitudes, parameters,  maximization=True, magnitudes_to_fix=None, parameters_to_fix=None, max_iteration=1e3, tolerance=1e-4, min_iteration=1):  
-=======
-    def EM(self, n_events, magnitudes, parameters,  threshold, magnitudes_to_fix=None, parameters_to_fix=None, min_iteration=1, max_iteration = 1e3):  
->>>>>>> f10c6c11
         '''
         Expectation maximization function underlying fit
         ''' 
@@ -457,8 +453,7 @@
             
             eventprobs = forward * backward
             eventprobs = np.clip(eventprobs, 0, None) #floating point precision error
-<<<<<<< HEAD
-
+            
             #eventprobs can be so low as to be 0, avoid dividing by 0
             #this only happens when magnitudes are 0 and gammas are randomly determined
             if (eventprobs.sum(axis=0) == 0).any() or (eventprobs[:,:,0].sum(axis=0) == 0).any(): 
@@ -467,17 +462,6 @@
                 eventsums = eventprobs[:,:,0].sum(axis=0)
                 eventsums[eventsums != 0] = np.log(eventsums[eventsums != 0])
                 eventsums[eventsums == 0] = -np.inf
-=======
-           
-            #eventprobs can be so low as to be 0, avoid dividing by 0
-            #this only happens when magnitudes are 0 and gammas are randomly determined
-            if (eventprobs.sum(axis=0) == 0).any() or (eventprobs[:,:,0].sum(axis=0) == 0).any(): 
-              
-                #set likelihood
-                eventsums = eventprobs[:,:,0].sum(axis=0)
-                eventsums[eventsums == 0] = -np.inf
-                eventsums[eventsums != 0] = np.log(eventsums[eventsums != 0])
->>>>>>> f10c6c11
                 likelihood = np.sum(eventsums)
 
                 #set eventprobs, check if any are 0   
@@ -488,7 +472,6 @@
                         eventprobs[i,:,:][eventsums != 0] = eventprobs[i,:,:][eventsums != 0] / eventsums[eventsums != 0]
                 else:
                     eventprobs = eventprobs / eventprobs.sum(axis=0)
-<<<<<<< HEAD
 
             else:
 
@@ -496,17 +479,6 @@
                 eventprobs = eventprobs / eventprobs.sum(axis=0)
             #conversion to probabilities, divide each trial and state by the sum of the likelihood of the n points in a trial
             
-            
-=======
-                
-            else:
-           
-                likelihood = np.sum(np.log(eventprobs[:,:,0].sum(axis=0)))#sum over max_samples to avoid 0s in log
-                eventprobs = eventprobs / eventprobs.sum(axis=0)
-                #conversion to probabilities, divide each trial and state by the sum of the likelihood of the n points in a trial
-
-
->>>>>>> f10c6c11
         else:
             forward = np.zeros((self.max_d, self.n_trials), dtype=np.float64)
             backward = np.zeros((self.max_d, self.n_trials), dtype=np.float64)
@@ -760,7 +732,6 @@
         random_stages = np.array([[self.shape, x / self.shape] for x in rnd_durations])
         return random_stages
     
-<<<<<<< HEAD
     def _gen_mags(self, n_events, n_samples=None, lower_bound=-1, upper_bound=1, method=None, size=3, verbose=True):
         '''
         Return magnitudes sampled on a grid with n points between lower_bound and upper_bound for the n_events. All combinations are tested
@@ -786,8 +757,6 @@
                 gen_mags[event,:,:] = grid[np.random.choice(range(len(grid)), size=n_samples, replace=False)]
         gen_mags = np.transpose(gen_mags, axes=(1,0,2))
         return gen_mags
-=======
->>>>>>> f10c6c11
     
     def _grid_search(self, n_stages, n_points=None, verbose=True, start_time=0, end_time=None, iter_limit=np.inf, step=1, offset=None, method='slide'):
         '''
